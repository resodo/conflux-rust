// Copyright 2019 Conflux Foundation. All rights reserved.
// Conflux is free software and distributed under GNU General Public License.
// See http://www.gnu.org/licenses/

mod impls;

#[cfg(test)]
mod test_treap;

mod account_cache;
mod garbage_collector;
mod nonce_pool;
mod transaction_pool_inner;

extern crate rand;

pub use self::impls::TreapMap;
use crate::{
    block_data_manager::BlockDataManager, consensus::BestInformation,
    executive, verification::VerificationConfig, vm,
};
use account_cache::AccountCache;
use cfx_types::{Address, H256, U256};
use metrics::{
    register_meter_with_group, Gauge, GaugeUsize, Lock, Meter, MeterTimer,
    RwLockExtensions,
};
use parking_lot::{Mutex, RwLock};
use primitives::{
    Account, Action, EpochId, SignedTransaction, TransactionWithSignature,
};
use std::{collections::hash_map::HashMap, mem, ops::DerefMut, sync::Arc};
use transaction_pool_inner::TransactionPoolInner;

lazy_static! {
<<<<<<< HEAD
    static ref TX_POOL_GAUGE: Arc<dyn Gauge<usize>> =
        GaugeUsize::register_with_group("txpool", "unexecuted_size");
    static ref TX_POOL_TOTAL_PACKED_SIZE: Arc<dyn Gauge<usize>> =
        GaugeUsize::register_with_group("txpool", "total_packed_size");
    static ref TX_POOL_TOTAL_RECEIVED_SIZE: Arc<dyn Gauge<usize>> =
        GaugeUsize::register_with_group("txpool", "total_received_size");
=======
    static ref TX_POOL_DEFERRED_GAUGE: Arc<dyn Gauge<usize>> =
        GaugeUsize::register_with_group("txpool", "stat_deferred_txs");
    static ref TX_POOL_UNPACKED_GAUGE: Arc<dyn Gauge<usize>> =
        GaugeUsize::register_with_group("txpool", "stat_unpacked_txs");
>>>>>>> 5e1ebdff
    static ref TX_POOL_READY_GAUGE: Arc<dyn Gauge<usize>> =
        GaugeUsize::register_with_group("txpool", "stat_ready_accounts");
    static ref INSERT_TPS: Arc<dyn Meter> =
        register_meter_with_group("txpool", "insert_tps");
    static ref INSERT_TXS_TPS: Arc<dyn Meter> =
        register_meter_with_group("txpool", "insert_txs_tps");
    static ref INSERT_TXS_SUCCESS_TPS: Arc<dyn Meter> =
        register_meter_with_group("txpool", "insert_txs_success_tps");
    static ref INSERT_TXS_FAILURE_TPS: Arc<dyn Meter> =
        register_meter_with_group("txpool", "insert_txs_failure_tps");
    static ref TX_POOL_INSERT_TIMER: Arc<dyn Meter> =
        register_meter_with_group("timer", "tx_pool::insert_new_tx");
    static ref INSERT_TXS_QUOTA_LOCK: Lock =
        Lock::register("txpool_insert_txs_quota_lock");
    static ref INSERT_TXS_ENQUEUE_LOCK: Lock =
        Lock::register("txpool_insert_txs_enqueue_lock");
}

pub const DEFAULT_MIN_TRANSACTION_GAS_PRICE: u64 = 1;
pub const DEFAULT_MAX_TRANSACTION_GAS_LIMIT: u64 = 100_000_000;
pub const DEFAULT_MAX_BLOCK_GAS_LIMIT: u64 = 30_000 * 100_000;

pub struct TransactionPool {
    inner: RwLock<TransactionPoolInner>,
    to_propagate_trans: Arc<RwLock<HashMap<H256, Arc<SignedTransaction>>>>,
    pub data_man: Arc<BlockDataManager>,
    spec: vm::Spec,
    best_executed_epoch: Mutex<EpochId>,
    consensus_best_info: Mutex<Arc<BestInformation>>,
    set_tx_requests: Mutex<Vec<Arc<SignedTransaction>>>,
    recycle_tx_requests: Mutex<Vec<Arc<SignedTransaction>>>,
    verification_config: VerificationConfig,
}

pub type SharedTransactionPool = Arc<TransactionPool>;

impl TransactionPool {
    pub fn with_capacity(
        capacity: usize, data_man: Arc<BlockDataManager>,
        verification_config: VerificationConfig,
    ) -> Self
    {
        let genesis_hash = data_man.genesis_block.hash();
        TransactionPool {
            inner: RwLock::new(TransactionPoolInner::with_capacity(
                capacity,
                verification_config,
            )),
            to_propagate_trans: Arc::new(RwLock::new(HashMap::new())),
            data_man,
            spec: vm::Spec::new_spec(),
            best_executed_epoch: Mutex::new(genesis_hash),
            consensus_best_info: Mutex::new(Arc::new(Default::default())),
            set_tx_requests: Mutex::new(Default::default()),
            recycle_tx_requests: Mutex::new(Default::default()),
            verification_config,
        }
    }

    pub fn get_transaction(
        &self, tx_hash: &H256,
    ) -> Option<Arc<SignedTransaction>> {
        self.inner.read().get(tx_hash)
    }

    pub fn check_tx_packed_in_deferred_pool(&self, tx_hash: &H256) -> bool {
        self.inner.read().check_tx_packed_in_deferred_pool(tx_hash)
    }

    pub fn get_local_account_info(&self, address: &Address) -> (U256, U256) {
        self.inner
            .read()
            .get_local_nonce_and_balance(address)
            .unwrap_or((0.into(), 0.into()))
    }

    pub fn get_state_account_info(&self, address: &Address) -> (U256, U256) {
        let mut account_cache = self.get_best_state_account_cache();
        self.inner
            .read()
            .get_nonce_and_balance_from_storage(address, &mut account_cache)
    }

    /// Try to insert `transactions` into transaction pool.
    ///
    /// If some tx is already in our tx_cache, it will be ignored and will not
    /// be added to returned `passed_transactions`. If some tx invalid or
    /// cannot be inserted to the tx pool, it will be included in the returned
    /// `failure` and will not be propagated.
    pub fn insert_new_transactions(
        &self, mut transactions: Vec<TransactionWithSignature>,
    ) -> (Vec<Arc<SignedTransaction>>, HashMap<H256, String>) {
        INSERT_TPS.mark(1);
        INSERT_TXS_TPS.mark(transactions.len());
        let _timer = MeterTimer::time_func(TX_POOL_INSERT_TIMER.as_ref());

        let mut passed_transactions = Vec::new();
        let mut failure = HashMap::new();

        // filter out invalid transactions.
        let mut index = 0;
        while let Some(tx) = transactions.get(index) {
            match self.verify_transaction(tx) {
                Ok(_) => index += 1,
                Err(e) => {
                    let removed = transactions.swap_remove(index);
                    debug!("failed to insert tx into pool (validation failed), hash = {:?}, error = {:?}", removed.hash, e);
                    failure.insert(removed.hash, e);
                }
            }
        }

        // ensure the pool has enough quota to insert new transactions.
        let quota = self
            .inner
            .write_with_metric(&INSERT_TXS_QUOTA_LOCK)
            .remaining_quota();
        if quota < transactions.len() {
            for tx in transactions.split_off(quota) {
                trace!("failed to insert tx into pool (quota not enough), hash = {:?}", tx.hash);
                failure.insert(tx.hash, "txpool is full".into());
            }
        }

        if transactions.is_empty() {
            INSERT_TXS_SUCCESS_TPS.mark(passed_transactions.len());
            INSERT_TXS_FAILURE_TPS.mark(failure.len());
            return (passed_transactions, failure);
        }

        // Recover public key and insert into pool with readiness check.
        // Note, the workload of recovering public key is very heavy, especially
        // in case of high TPS (e.g. > 8000). So, it's better to recover public
        // key after basic verification.
        match self.data_man.recover_unsigned_tx(&transactions) {
            Ok(signed_trans) => {
                let mut account_cache = self.get_best_state_account_cache();
                let mut inner =
                    self.inner.write_with_metric(&INSERT_TXS_ENQUEUE_LOCK);
                let mut to_prop = self.to_propagate_trans.write();

                for tx in signed_trans {
                    if let Err(e) = self.add_transaction_with_readiness_check(
                        &mut *inner,
                        &mut account_cache,
                        tx.clone(),
                        false,
                        false,
                    ) {
                        debug!(
                            "tx {:?} fails to be inserted to pool, err={:?}",
                            &tx.hash, e
                        );
                        failure.insert(tx.hash(), e);
                        continue;
                    }
                    passed_transactions.push(tx.clone());
                    if !to_prop.contains_key(&tx.hash) {
                        to_prop.insert(tx.hash, tx);
                    }
                }
            }
            Err(e) => {
                for tx in transactions {
                    failure.insert(tx.hash(), format!("{:?}", e).into());
                }
            }
        }
<<<<<<< HEAD
        TX_POOL_GAUGE.update(self.total_unpacked());
        TX_POOL_TOTAL_PACKED_SIZE.update(self.total_packed());
        TX_POOL_TOTAL_RECEIVED_SIZE.update(self.total_received());
        TX_POOL_READY_GAUGE.update(self.inner.read().total_ready_accounts());
=======

        TX_POOL_DEFERRED_GAUGE.update(self.total_deferred());
        TX_POOL_UNPACKED_GAUGE.update(self.total_unpacked());
        TX_POOL_READY_GAUGE.update(self.total_ready_accounts());

        INSERT_TXS_SUCCESS_TPS.mark(passed_transactions.len());
        INSERT_TXS_FAILURE_TPS.mark(failure.len());
>>>>>>> 5e1ebdff

        if self.verification_config.eth_compatibility_mode && failure.len() != 0
        {
            for (tx_hash, msg) in failure.clone() {
                if msg != String::from("Failed imported to deferred pool: Tx with same nonce already inserted, try to replace it with a higher gas price") {
                    warn!("Failed insert tx {:?} due to: {:?}", tx_hash, msg);
                    // TODO(ypliu): will add a config to control if panic here
                    panic!(msg);
                }
            }
        }
        (passed_transactions, failure)
    }

    /// verify transactions based on the rules that have nothing to do with
    /// readiness
    fn verify_transaction(
        &self, transaction: &TransactionWithSignature,
    ) -> Result<(), String> {
        // check transaction gas limit
        if transaction.gas > DEFAULT_MAX_TRANSACTION_GAS_LIMIT.into() {
            warn!(
                "Transaction discarded due to above gas limit: {} > {}",
                transaction.gas, DEFAULT_MAX_TRANSACTION_GAS_LIMIT
            );
            return Err(format!(
                "transaction gas {} exceeds the maximum value {}",
                transaction.gas, DEFAULT_MAX_TRANSACTION_GAS_LIMIT
            ));
        }

        // check transaction intrinsic gas
        let tx_intrinsic_gas = executive::Executive::gas_required_for(
            transaction.action == Action::Create,
            &transaction.data,
            &self.spec,
        );

        if self.verification_config.eth_compatibility_mode {
            // in eth-compatibility mode, we pass the following verification
        } else {
            if transaction.gas < (tx_intrinsic_gas as usize).into() {
                debug!(
                    "Transaction discarded due to gas less than required: {} < {}",
                    transaction.gas, tx_intrinsic_gas
                );
                return Err(format!(
                    "transaction gas {} less than intrinsic gas {}",
                    transaction.gas, tx_intrinsic_gas
                ));
            }

            // check transaction gas price
            if transaction.gas_price < DEFAULT_MIN_TRANSACTION_GAS_PRICE.into()
            {
                debug!("Transaction {} discarded due to below minimal gas price: price {}", transaction.hash(), transaction.gas_price);
                return Err(format!(
                    "transaction gas price {} less than the minimum value {}",
                    transaction.gas_price, DEFAULT_MIN_TRANSACTION_GAS_PRICE
                ));
            }
        }

<<<<<<< HEAD
        if let Err(e) = transaction
            .transaction
            .verify_basic(self.verification_config.eth_compatibility_mode)
        {
            debug!("Transaction {:?} discarded due to not pass basic verification.", transaction);
=======
        if let Err(e) = transaction.verify_basic() {
            warn!("Transaction {:?} discarded due to not pass basic verification.", transaction.hash());
>>>>>>> 5e1ebdff
            return Err(format!("{:?}", e));
        }

        Ok(())
    }

    // Add transaction into deferred pool and maintain its readiness
    // the packed tag provided
    // if force tag is true, the replacement in nonce pool must be happened
    pub fn add_transaction_with_readiness_check(
        &self, inner: &mut TransactionPoolInner,
        account_cache: &mut AccountCache, transaction: Arc<SignedTransaction>,
        packed: bool, force: bool,
    ) -> Result<(), String>
    {
        inner.insert_transaction_with_readiness_check(
            account_cache,
            transaction,
            packed,
            force,
        )
    }

    pub fn get_to_be_propagated_transactions(
        &self,
    ) -> HashMap<H256, Arc<SignedTransaction>> {
        let mut to_prop = self.to_propagate_trans.write();
        let mut res = HashMap::new();
        mem::swap(&mut *to_prop, &mut res);
        res
    }

    pub fn set_to_be_propagated_transactions(
        &self, transactions: HashMap<H256, Arc<SignedTransaction>>,
    ) {
        let mut to_prop = self.to_propagate_trans.write();
        to_prop.extend(transactions);
    }

    pub fn remove_to_be_propagated_transactions(&self, tx_hash: &H256) {
        self.to_propagate_trans.write().remove(tx_hash);
    }

    // If a tx is failed executed due to invalid nonce or if its enclosing block
    // becomes orphan due to era transition. This function should be invoked
    // to recycle it
    pub fn recycle_transactions(
        &self, transactions: Vec<Arc<SignedTransaction>>,
    ) {
        if transactions.is_empty() {
            // Fast return. Also used to for bench mode.
            return;
        }

        let mut recycle_req_buffer = self.recycle_tx_requests.lock();
        for tx in transactions {
            recycle_req_buffer.push(tx);
        }
    }

    pub fn set_tx_packed(&self, transactions: &Vec<Arc<SignedTransaction>>) {
        if transactions.is_empty() {
            // Fast return. Also used to for bench mode.
            return;
        }
        let mut tx_req_buffer = self.set_tx_requests.lock();
        for tx in transactions {
            tx_req_buffer.push(tx.clone());
        }
    }

    pub fn pack_transactions<'a>(
        &self, num_txs: usize, block_gas_limit: U256, block_size_limit: usize,
    ) -> Vec<Arc<SignedTransaction>> {
        let mut inner = self.inner.write();
        inner.pack_transactions(num_txs, block_gas_limit, block_size_limit)
    }

    pub fn notify_modified_accounts(
        &self, accounts_from_execution: Vec<Account>,
    ) {
        let mut inner = self.inner.write();
        inner.notify_modified_accounts(accounts_from_execution)
    }

    pub fn clear_tx_pool(&self) {
        let mut inner = self.inner.write();
        inner.clear()
    }

    pub fn total_deferred(&self) -> usize {
        let inner = self.inner.read();
        inner.total_deferred()
    }

    pub fn total_ready_accounts(&self) -> usize {
        let inner = self.inner.read();
        inner.total_ready_accounts()
    }

    pub fn total_received(&self) -> usize {
        let inner = self.inner.read();
        inner.total_received()
    }

    pub fn total_unpacked(&self) -> usize {
        let inner = self.inner.read();
        inner.total_unpacked()
    }

    pub fn total_packed(&self) -> usize {
        let inner = self.inner.read();
        inner.total_received() - inner.total_unpacked()
    }

    /// stats retrieves the length of ready and deferred pool.
    pub fn stats(&self) -> (usize, usize, usize, usize) {
        let inner = self.inner.read();
        (
            inner.total_ready_accounts(),
            inner.total_deferred(),
            inner.total_received(),
            inner.total_unpacked(),
        )
    }

    /// content retrieves the ready and deferred transactions.
    pub fn content(
        &self,
    ) -> (Vec<Arc<SignedTransaction>>, Vec<Arc<SignedTransaction>>) {
        let inner = self.inner.read();
        inner.content()
    }

    pub fn notify_new_best_info(&self, best_info: Arc<BestInformation>) {
        let mut set_tx_buffer = self.set_tx_requests.lock();
        let mut recycle_tx_buffer = self.recycle_tx_requests.lock();
        let mut consensus_best_info = self.consensus_best_info.lock();
        *consensus_best_info = best_info;

        let mut account_cache = self.get_best_state_account_cache();
        let mut inner = self.inner.write();
        let inner = inner.deref_mut();

        while let Some(tx) = set_tx_buffer.pop() {
            self.add_transaction_with_readiness_check(
                inner,
                &mut account_cache,
                tx,
                true,
                false,
            )
            .ok();
        }

        while let Some(tx) = recycle_tx_buffer.pop() {
            debug!(
                "should not trigger recycle transaction, nonce = {}, sender = {:?}, \
                account nonce = {}, hash = {:?} .",
                &tx.nonce, &tx.sender,
                &account_cache.get_account_mut(&tx.sender).map_or(0.into(), |x| x.nonce), tx.hash);
            self.add_transaction_with_readiness_check(
                inner,
                &mut account_cache,
                tx,
                false,
                true,
            )
            .ok();
        }
    }

    pub fn get_best_info_with_packed_transactions(
        &self, num_txs: usize, block_size_limit: usize, block_gas_limit: U256,
        additional_transactions: Vec<Arc<SignedTransaction>>,
    ) -> (Arc<BestInformation>, Vec<Arc<SignedTransaction>>)
    {
        let consensus_best_info = self.consensus_best_info.lock();

        let transactions_from_pool =
            self.pack_transactions(num_txs, block_gas_limit, block_size_limit);

        let transactions = [
            additional_transactions.as_slice(),
            transactions_from_pool.as_slice(),
        ]
        .concat();

        (consensus_best_info.clone(), transactions)
    }

    pub fn set_best_executed_epoch(&self, best_executed_epoch: &EpochId) {
        *self.best_executed_epoch.lock() = best_executed_epoch.clone();
    }

    fn get_best_state_account_cache(&self) -> AccountCache {
        AccountCache::new(unsafe {
            self.data_man
                .storage_manager
                .get_state_readonly_assumed_existence(
                    *self.best_executed_epoch.lock(),
                )
                .unwrap()
        })
    }
}<|MERGE_RESOLUTION|>--- conflicted
+++ resolved
@@ -33,19 +33,14 @@
 use transaction_pool_inner::TransactionPoolInner;
 
 lazy_static! {
-<<<<<<< HEAD
-    static ref TX_POOL_GAUGE: Arc<dyn Gauge<usize>> =
-        GaugeUsize::register_with_group("txpool", "unexecuted_size");
+    static ref TX_POOL_DEFERRED_GAUGE: Arc<dyn Gauge<usize>> =
+        GaugeUsize::register_with_group("txpool", "stat_deferred_txs");
+    static ref TX_POOL_UNPACKED_GAUGE: Arc<dyn Gauge<usize>> =
+        GaugeUsize::register_with_group("txpool", "stat_unpacked_txs");
     static ref TX_POOL_TOTAL_PACKED_SIZE: Arc<dyn Gauge<usize>> =
         GaugeUsize::register_with_group("txpool", "total_packed_size");
     static ref TX_POOL_TOTAL_RECEIVED_SIZE: Arc<dyn Gauge<usize>> =
         GaugeUsize::register_with_group("txpool", "total_received_size");
-=======
-    static ref TX_POOL_DEFERRED_GAUGE: Arc<dyn Gauge<usize>> =
-        GaugeUsize::register_with_group("txpool", "stat_deferred_txs");
-    static ref TX_POOL_UNPACKED_GAUGE: Arc<dyn Gauge<usize>> =
-        GaugeUsize::register_with_group("txpool", "stat_unpacked_txs");
->>>>>>> 5e1ebdff
     static ref TX_POOL_READY_GAUGE: Arc<dyn Gauge<usize>> =
         GaugeUsize::register_with_group("txpool", "stat_ready_accounts");
     static ref INSERT_TPS: Arc<dyn Meter> =
@@ -214,20 +209,15 @@
                 }
             }
         }
-<<<<<<< HEAD
-        TX_POOL_GAUGE.update(self.total_unpacked());
+
+        TX_POOL_DEFERRED_GAUGE.update(self.total_deferred());
+        TX_POOL_UNPACKED_GAUGE.update(self.total_unpacked());
         TX_POOL_TOTAL_PACKED_SIZE.update(self.total_packed());
         TX_POOL_TOTAL_RECEIVED_SIZE.update(self.total_received());
-        TX_POOL_READY_GAUGE.update(self.inner.read().total_ready_accounts());
-=======
-
-        TX_POOL_DEFERRED_GAUGE.update(self.total_deferred());
-        TX_POOL_UNPACKED_GAUGE.update(self.total_unpacked());
         TX_POOL_READY_GAUGE.update(self.total_ready_accounts());
 
         INSERT_TXS_SUCCESS_TPS.mark(passed_transactions.len());
         INSERT_TXS_FAILURE_TPS.mark(failure.len());
->>>>>>> 5e1ebdff
 
         if self.verification_config.eth_compatibility_mode && failure.len() != 0
         {
@@ -291,16 +281,10 @@
             }
         }
 
-<<<<<<< HEAD
         if let Err(e) = transaction
-            .transaction
             .verify_basic(self.verification_config.eth_compatibility_mode)
         {
             debug!("Transaction {:?} discarded due to not pass basic verification.", transaction);
-=======
-        if let Err(e) = transaction.verify_basic() {
-            warn!("Transaction {:?} discarded due to not pass basic verification.", transaction.hash());
->>>>>>> 5e1ebdff
             return Err(format!("{:?}", e));
         }
 
