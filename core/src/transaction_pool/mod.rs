--- conflicted
+++ resolved
@@ -16,17 +16,10 @@
 
 pub use self::impls::TreapMap;
 use crate::{
-<<<<<<< HEAD
     block_data_manager::BlockDataManager, consensus::BestInformation,
     executive, verification::VerificationConfig, vm,
-=======
-    block_data_manager::BlockDataManager,
-    consensus::BestInformation,
-    executive,
     statedb::Result as StateDbResult,
     storage::{StateIndex, StateReadonlyIndex, StorageManagerTrait},
-    vm,
->>>>>>> 515d4217
 };
 use account_cache::AccountCache;
 use cfx_types::{Address, H256, U256};
@@ -105,22 +98,16 @@
 pub type SharedTransactionPool = Arc<TransactionPool>;
 
 impl TransactionPool {
-<<<<<<< HEAD
     pub fn new(
         config: TxPoolConfig, data_man: Arc<BlockDataManager>,
         verification_config: VerificationConfig,
     ) -> Self
     {
-        let genesis_hash = data_man.genesis_block.hash();
+        let genesis_hash = data_man.true_genesis.hash();
         let inner = TransactionPoolInner::with_capacity(
             config.capacity,
             verification_config,
         );
-=======
-    pub fn new(config: TxPoolConfig, data_man: Arc<BlockDataManager>) -> Self {
-        let genesis_hash = data_man.true_genesis.hash();
-        let inner = TransactionPoolInner::with_capacity(config.capacity);
->>>>>>> 515d4217
         TransactionPool {
             config,
             inner: RwLock::new(inner),
