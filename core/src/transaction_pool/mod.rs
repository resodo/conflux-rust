// Copyright 2019 Conflux Foundation. All rights reserved.
// Conflux is free software and distributed under GNU General Public License.
// See http://www.gnu.org/licenses/

mod impls;

#[cfg(test)]
mod test_treap;

mod account_cache;
mod garbage_collector;
mod nonce_pool;
mod transaction_pool_inner;

extern crate rand;

pub use self::impls::TreapMap;
use crate::{
    block_data_manager::BlockDataManager, consensus::BestInformation,
    executive, verification::VerificationConfig, vm,
};
use account_cache::AccountCache;
use cfx_types::{Address, H256, U256};
use metrics::{
    register_meter_with_group, Gauge, GaugeUsize, Lock, Meter, MeterTimer,
    RwLockExtensions,
};
use parking_lot::{Mutex, RwLock};
use primitives::{
    Account, Action, EpochId, SignedTransaction, TransactionWithSignature,
};
use std::{collections::hash_map::HashMap, mem, ops::DerefMut, sync::Arc};
use transaction_pool_inner::TransactionPoolInner;

lazy_static! {
    static ref TX_POOL_DEFERRED_GAUGE: Arc<dyn Gauge<usize>> =
        GaugeUsize::register_with_group("txpool", "stat_deferred_txs");
    static ref TX_POOL_UNPACKED_GAUGE: Arc<dyn Gauge<usize>> =
        GaugeUsize::register_with_group("txpool", "stat_unpacked_txs");
    static ref TX_POOL_TOTAL_PACKED_SIZE: Arc<dyn Gauge<usize>> =
        GaugeUsize::register_with_group("txpool", "total_packed_size");
    static ref TX_POOL_TOTAL_RECEIVED_SIZE: Arc<dyn Gauge<usize>> =
        GaugeUsize::register_with_group("txpool", "total_received_size");
    static ref TX_POOL_READY_GAUGE: Arc<dyn Gauge<usize>> =
        GaugeUsize::register_with_group("txpool", "stat_ready_accounts");
    static ref INSERT_TPS: Arc<dyn Meter> =
        register_meter_with_group("txpool", "insert_tps");
    static ref INSERT_TXS_TPS: Arc<dyn Meter> =
        register_meter_with_group("txpool", "insert_txs_tps");
    static ref INSERT_TXS_SUCCESS_TPS: Arc<dyn Meter> =
        register_meter_with_group("txpool", "insert_txs_success_tps");
    static ref INSERT_TXS_FAILURE_TPS: Arc<dyn Meter> =
        register_meter_with_group("txpool", "insert_txs_failure_tps");
    static ref TX_POOL_INSERT_TIMER: Arc<dyn Meter> =
        register_meter_with_group("timer", "tx_pool::insert_new_tx");
    static ref INSERT_TXS_QUOTA_LOCK: Lock =
        Lock::register("txpool_insert_txs_quota_lock");
    static ref INSERT_TXS_ENQUEUE_LOCK: Lock =
        Lock::register("txpool_insert_txs_enqueue_lock");
}

pub const DEFAULT_MAX_TRANSACTION_GAS_LIMIT: u64 = 100_000_000;
pub const DEFAULT_MAX_BLOCK_GAS_LIMIT: u64 = 30_000 * 100_000;

pub struct TxPoolConfig {
    pub capacity: usize,
    pub min_tx_price: u64,
    pub max_tx_gas: u64,
    pub max_block_gas: u64,
}

impl Default for TxPoolConfig {
    fn default() -> Self {
        TxPoolConfig {
            capacity: 500_000,
            min_tx_price: 1,
            max_tx_gas: DEFAULT_MAX_TRANSACTION_GAS_LIMIT,
            max_block_gas: DEFAULT_MAX_BLOCK_GAS_LIMIT,
        }
    }
}

pub struct TransactionPool {
    config: TxPoolConfig,
    inner: RwLock<TransactionPoolInner>,
    to_propagate_trans: Arc<RwLock<HashMap<H256, Arc<SignedTransaction>>>>,
    pub data_man: Arc<BlockDataManager>,
    spec: vm::Spec,
    best_executed_epoch: Mutex<EpochId>,
    consensus_best_info: Mutex<Arc<BestInformation>>,
    set_tx_requests: Mutex<Vec<Arc<SignedTransaction>>>,
    recycle_tx_requests: Mutex<Vec<Arc<SignedTransaction>>>,
    verification_config: VerificationConfig,
}

pub type SharedTransactionPool = Arc<TransactionPool>;

impl TransactionPool {
<<<<<<< HEAD
    pub fn with_capacity(
        capacity: usize, data_man: Arc<BlockDataManager>,
        verification_config: VerificationConfig,
    ) -> Self
    {
=======
    pub fn new(config: TxPoolConfig, data_man: Arc<BlockDataManager>) -> Self {
>>>>>>> 0fddc4dc
        let genesis_hash = data_man.genesis_block.hash();
        let inner = TransactionPoolInner::with_capacity(config.capacity);
        TransactionPool {
<<<<<<< HEAD
            inner: RwLock::new(TransactionPoolInner::with_capacity(
                capacity,
                verification_config,
            )),
=======
            config,
            inner: RwLock::new(inner),
>>>>>>> 0fddc4dc
            to_propagate_trans: Arc::new(RwLock::new(HashMap::new())),
            data_man,
            spec: vm::Spec::new_spec(),
            best_executed_epoch: Mutex::new(genesis_hash),
            consensus_best_info: Mutex::new(Arc::new(Default::default())),
            set_tx_requests: Mutex::new(Default::default()),
            recycle_tx_requests: Mutex::new(Default::default()),
            verification_config,
        }
    }

    pub fn get_transaction(
        &self, tx_hash: &H256,
    ) -> Option<Arc<SignedTransaction>> {
        self.inner.read().get(tx_hash)
    }

    pub fn check_tx_packed_in_deferred_pool(&self, tx_hash: &H256) -> bool {
        self.inner.read().check_tx_packed_in_deferred_pool(tx_hash)
    }

    pub fn get_local_account_info(&self, address: &Address) -> (U256, U256) {
        self.inner
            .read()
            .get_local_nonce_and_balance(address)
            .unwrap_or((0.into(), 0.into()))
    }

    pub fn get_state_account_info(&self, address: &Address) -> (U256, U256) {
        let mut account_cache = self.get_best_state_account_cache();
        self.inner
            .read()
            .get_nonce_and_balance_from_storage(address, &mut account_cache)
    }

    /// Try to insert `transactions` into transaction pool.
    ///
    /// If some tx is already in our tx_cache, it will be ignored and will not
    /// be added to returned `passed_transactions`. If some tx invalid or
    /// cannot be inserted to the tx pool, it will be included in the returned
    /// `failure` and will not be propagated.
    pub fn insert_new_transactions(
        &self, mut transactions: Vec<TransactionWithSignature>,
    ) -> (Vec<Arc<SignedTransaction>>, HashMap<H256, String>) {
        INSERT_TPS.mark(1);
        INSERT_TXS_TPS.mark(transactions.len());
        let _timer = MeterTimer::time_func(TX_POOL_INSERT_TIMER.as_ref());

        let mut passed_transactions = Vec::new();
        let mut failure = HashMap::new();

        // filter out invalid transactions.
        let mut index = 0;
        while let Some(tx) = transactions.get(index) {
            match self.verify_transaction(tx) {
                Ok(_) => index += 1,
                Err(e) => {
                    let removed = transactions.swap_remove(index);
                    debug!("failed to insert tx into pool (validation failed), hash = {:?}, error = {:?}", removed.hash, e);
                    failure.insert(removed.hash, e);
                }
            }
        }

        // ensure the pool has enough quota to insert new transactions.
        let quota = self
            .inner
            .write_with_metric(&INSERT_TXS_QUOTA_LOCK)
            .remaining_quota();
        if quota < transactions.len() {
            for tx in transactions.split_off(quota) {
                trace!("failed to insert tx into pool (quota not enough), hash = {:?}", tx.hash);
                failure.insert(tx.hash, "txpool is full".into());
            }
        }

        if transactions.is_empty() {
            INSERT_TXS_SUCCESS_TPS.mark(passed_transactions.len());
            INSERT_TXS_FAILURE_TPS.mark(failure.len());
            return (passed_transactions, failure);
        }

        // Recover public key and insert into pool with readiness check.
        // Note, the workload of recovering public key is very heavy, especially
        // in case of high TPS (e.g. > 8000). So, it's better to recover public
        // key after basic verification.
        match self.data_man.recover_unsigned_tx(&transactions) {
            Ok(signed_trans) => {
                let mut account_cache = self.get_best_state_account_cache();
                let mut inner =
                    self.inner.write_with_metric(&INSERT_TXS_ENQUEUE_LOCK);
                let mut to_prop = self.to_propagate_trans.write();

                for tx in signed_trans {
                    if let Err(e) = self.add_transaction_with_readiness_check(
                        &mut *inner,
                        &mut account_cache,
                        tx.clone(),
                        false,
                        false,
                    ) {
                        debug!(
                            "tx {:?} fails to be inserted to pool, err={:?}",
                            &tx.hash, e
                        );
                        failure.insert(tx.hash(), e);
                        continue;
                    }
                    passed_transactions.push(tx.clone());
                    if !to_prop.contains_key(&tx.hash) {
                        to_prop.insert(tx.hash, tx);
                    }
                }
            }
            Err(e) => {
                for tx in transactions {
                    failure.insert(tx.hash(), format!("{:?}", e).into());
                }
            }
        }

        TX_POOL_DEFERRED_GAUGE.update(self.total_deferred());
        TX_POOL_UNPACKED_GAUGE.update(self.total_unpacked());
        TX_POOL_TOTAL_PACKED_SIZE.update(self.total_packed());
        TX_POOL_TOTAL_RECEIVED_SIZE.update(self.total_received());
        TX_POOL_READY_GAUGE.update(self.total_ready_accounts());

        INSERT_TXS_SUCCESS_TPS.mark(passed_transactions.len());
        INSERT_TXS_FAILURE_TPS.mark(failure.len());

        if self.verification_config.eth_compatibility_mode && failure.len() != 0
        {
            for (tx_hash, msg) in failure.clone() {
                if msg != String::from("Failed imported to deferred pool: Tx with same nonce already inserted, try to replace it with a higher gas price") {
                    warn!("Failed insert tx {:?} due to: {:?}", tx_hash, msg);
                    // TODO(ypliu): will add a config to control if panic here
                    panic!(msg);
                }
            }
        }
        (passed_transactions, failure)
    }

    /// verify transactions based on the rules that have nothing to do with
    /// readiness
    fn verify_transaction(
        &self, transaction: &TransactionWithSignature,
    ) -> Result<(), String> {
        // check transaction gas limit
        if transaction.gas > DEFAULT_MAX_TRANSACTION_GAS_LIMIT.into() {
            warn!(
                "Transaction discarded due to above gas limit: {} > {}",
                transaction.gas, DEFAULT_MAX_TRANSACTION_GAS_LIMIT
            );
            return Err(format!(
                "transaction gas {} exceeds the maximum value {}",
                transaction.gas, DEFAULT_MAX_TRANSACTION_GAS_LIMIT
            ));
        }

        // check transaction intrinsic gas
        let tx_intrinsic_gas = executive::Executive::gas_required_for(
            transaction.action == Action::Create,
            &transaction.data,
            &self.spec,
        );

<<<<<<< HEAD
        if self.verification_config.eth_compatibility_mode {
            // in eth-compatibility mode, we pass the following verification
        } else {
            if transaction.gas < (tx_intrinsic_gas as usize).into() {
                debug!(
                    "Transaction discarded due to gas less than required: {} < {}",
                    transaction.gas, tx_intrinsic_gas
                );
                return Err(format!(
                    "transaction gas {} less than intrinsic gas {}",
                    transaction.gas, tx_intrinsic_gas
                ));
            }

            // check transaction gas price
            if transaction.gas_price < DEFAULT_MIN_TRANSACTION_GAS_PRICE.into()
            {
                debug!("Transaction {} discarded due to below minimal gas price: price {}", transaction.hash(), transaction.gas_price);
                return Err(format!(
                    "transaction gas price {} less than the minimum value {}",
                    transaction.gas_price, DEFAULT_MIN_TRANSACTION_GAS_PRICE
                ));
            }
=======
        // check transaction gas price
        if transaction.gas_price < self.config.min_tx_price.into() {
            trace!("Transaction {} discarded due to below minimal gas price: price {}", transaction.hash(), transaction.gas_price);
            return Err(format!(
                "transaction gas price {} less than the minimum value {}",
                transaction.gas_price, self.config.min_tx_price
            ));
>>>>>>> 0fddc4dc
        }

        if let Err(e) = transaction
            .verify_basic(self.verification_config.eth_compatibility_mode)
        {
            debug!("Transaction {:?} discarded due to not pass basic verification.", transaction);
            return Err(format!("{:?}", e));
        }

        Ok(())
    }

    // Add transaction into deferred pool and maintain its readiness
    // the packed tag provided
    // if force tag is true, the replacement in nonce pool must be happened
    pub fn add_transaction_with_readiness_check(
        &self, inner: &mut TransactionPoolInner,
        account_cache: &mut AccountCache, transaction: Arc<SignedTransaction>,
        packed: bool, force: bool,
    ) -> Result<(), String>
    {
        inner.insert_transaction_with_readiness_check(
            account_cache,
            transaction,
            packed,
            force,
        )
    }

    pub fn get_to_be_propagated_transactions(
        &self,
    ) -> HashMap<H256, Arc<SignedTransaction>> {
        let mut to_prop = self.to_propagate_trans.write();
        let mut res = HashMap::new();
        mem::swap(&mut *to_prop, &mut res);
        res
    }

    pub fn set_to_be_propagated_transactions(
        &self, transactions: HashMap<H256, Arc<SignedTransaction>>,
    ) {
        let mut to_prop = self.to_propagate_trans.write();
        to_prop.extend(transactions);
    }

    pub fn remove_to_be_propagated_transactions(&self, tx_hash: &H256) {
        self.to_propagate_trans.write().remove(tx_hash);
    }

    // If a tx is failed executed due to invalid nonce or if its enclosing block
    // becomes orphan due to era transition. This function should be invoked
    // to recycle it
    pub fn recycle_transactions(
        &self, transactions: Vec<Arc<SignedTransaction>>,
    ) {
        if transactions.is_empty() {
            // Fast return. Also used to for bench mode.
            return;
        }

        let mut recycle_req_buffer = self.recycle_tx_requests.lock();
        for tx in transactions {
            recycle_req_buffer.push(tx);
        }
    }

    pub fn set_tx_packed(&self, transactions: &Vec<Arc<SignedTransaction>>) {
        if transactions.is_empty() {
            // Fast return. Also used to for bench mode.
            return;
        }
        let mut tx_req_buffer = self.set_tx_requests.lock();
        for tx in transactions {
            tx_req_buffer.push(tx.clone());
        }
    }

    pub fn pack_transactions<'a>(
        &self, num_txs: usize, block_gas_limit: U256, block_size_limit: usize,
    ) -> Vec<Arc<SignedTransaction>> {
        let mut inner = self.inner.write();
        inner.pack_transactions(num_txs, block_gas_limit, block_size_limit)
    }

    pub fn notify_modified_accounts(
        &self, accounts_from_execution: Vec<Account>,
    ) {
        let mut inner = self.inner.write();
        inner.notify_modified_accounts(accounts_from_execution)
    }

    pub fn clear_tx_pool(&self) {
        let mut inner = self.inner.write();
        inner.clear()
    }

    pub fn total_deferred(&self) -> usize {
        let inner = self.inner.read();
        inner.total_deferred()
    }

    pub fn total_ready_accounts(&self) -> usize {
        let inner = self.inner.read();
        inner.total_ready_accounts()
    }

    pub fn total_received(&self) -> usize {
        let inner = self.inner.read();
        inner.total_received()
    }

    pub fn total_unpacked(&self) -> usize {
        let inner = self.inner.read();
        inner.total_unpacked()
    }

    pub fn total_packed(&self) -> usize {
        let inner = self.inner.read();
        inner.total_received() - inner.total_unpacked()
    }

    /// stats retrieves the length of ready and deferred pool.
    pub fn stats(&self) -> (usize, usize, usize, usize) {
        let inner = self.inner.read();
        (
            inner.total_ready_accounts(),
            inner.total_deferred(),
            inner.total_received(),
            inner.total_unpacked(),
        )
    }

    /// content retrieves the ready and deferred transactions.
    pub fn content(
        &self,
    ) -> (Vec<Arc<SignedTransaction>>, Vec<Arc<SignedTransaction>>) {
        let inner = self.inner.read();
        inner.content()
    }

    pub fn notify_new_best_info(&self, best_info: Arc<BestInformation>) {
        let mut set_tx_buffer = self.set_tx_requests.lock();
        let mut recycle_tx_buffer = self.recycle_tx_requests.lock();
        let mut consensus_best_info = self.consensus_best_info.lock();
        *consensus_best_info = best_info;

        let mut account_cache = self.get_best_state_account_cache();
        let mut inner = self.inner.write();
        let inner = inner.deref_mut();

        while let Some(tx) = set_tx_buffer.pop() {
            self.add_transaction_with_readiness_check(
                inner,
                &mut account_cache,
                tx,
                true,
                false,
            )
            .ok();
        }

        while let Some(tx) = recycle_tx_buffer.pop() {
            debug!(
                "should not trigger recycle transaction, nonce = {}, sender = {:?}, \
                account nonce = {}, hash = {:?} .",
                &tx.nonce, &tx.sender,
                &account_cache.get_account_mut(&tx.sender).map_or(0.into(), |x| x.nonce), tx.hash);
            self.add_transaction_with_readiness_check(
                inner,
                &mut account_cache,
                tx,
                false,
                true,
            )
            .ok();
        }
    }

    pub fn get_best_info_with_packed_transactions(
        &self, num_txs: usize, block_size_limit: usize, block_gas_limit: U256,
        additional_transactions: Vec<Arc<SignedTransaction>>,
    ) -> (Arc<BestInformation>, Vec<Arc<SignedTransaction>>)
    {
        let consensus_best_info = self.consensus_best_info.lock();

        let transactions_from_pool =
            self.pack_transactions(num_txs, block_gas_limit, block_size_limit);

        let transactions = [
            additional_transactions.as_slice(),
            transactions_from_pool.as_slice(),
        ]
        .concat();

        (consensus_best_info.clone(), transactions)
    }

    pub fn set_best_executed_epoch(&self, best_executed_epoch: &EpochId) {
        *self.best_executed_epoch.lock() = best_executed_epoch.clone();
    }

    fn get_best_state_account_cache(&self) -> AccountCache {
        AccountCache::new(unsafe {
            self.data_man
                .storage_manager
                .get_state_readonly_assumed_existence(
                    *self.best_executed_epoch.lock(),
                )
                .unwrap()
        })
    }
}<|MERGE_RESOLUTION|>--- conflicted
+++ resolved
@@ -96,27 +96,15 @@
 pub type SharedTransactionPool = Arc<TransactionPool>;
 
 impl TransactionPool {
-<<<<<<< HEAD
-    pub fn with_capacity(
-        capacity: usize, data_man: Arc<BlockDataManager>,
-        verification_config: VerificationConfig,
+    pub fn new(config: TxPoolConfig, data_man: Arc<BlockDataManager>,
+        verification_config: VerificationConfig)
     ) -> Self
     {
-=======
-    pub fn new(config: TxPoolConfig, data_man: Arc<BlockDataManager>) -> Self {
->>>>>>> 0fddc4dc
         let genesis_hash = data_man.genesis_block.hash();
-        let inner = TransactionPoolInner::with_capacity(config.capacity);
+        let inner = TransactionPoolInner::with_capacity(config.capacity, verification_config);
         TransactionPool {
-<<<<<<< HEAD
-            inner: RwLock::new(TransactionPoolInner::with_capacity(
-                capacity,
-                verification_config,
-            )),
-=======
             config,
             inner: RwLock::new(inner),
->>>>>>> 0fddc4dc
             to_propagate_trans: Arc::new(RwLock::new(HashMap::new())),
             data_man,
             spec: vm::Spec::new_spec(),
@@ -284,7 +272,6 @@
             &self.spec,
         );
 
-<<<<<<< HEAD
         if self.verification_config.eth_compatibility_mode {
             // in eth-compatibility mode, we pass the following verification
         } else {
@@ -299,16 +286,6 @@
                 ));
             }
 
-            // check transaction gas price
-            if transaction.gas_price < DEFAULT_MIN_TRANSACTION_GAS_PRICE.into()
-            {
-                debug!("Transaction {} discarded due to below minimal gas price: price {}", transaction.hash(), transaction.gas_price);
-                return Err(format!(
-                    "transaction gas price {} less than the minimum value {}",
-                    transaction.gas_price, DEFAULT_MIN_TRANSACTION_GAS_PRICE
-                ));
-            }
-=======
         // check transaction gas price
         if transaction.gas_price < self.config.min_tx_price.into() {
             trace!("Transaction {} discarded due to below minimal gas price: price {}", transaction.hash(), transaction.gas_price);
@@ -316,7 +293,6 @@
                 "transaction gas price {} less than the minimum value {}",
                 transaction.gas_price, self.config.min_tx_price
             ));
->>>>>>> 0fddc4dc
         }
 
         if let Err(e) = transaction
