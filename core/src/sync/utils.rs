use crate::{
    block_data_manager::{BlockDataManager, DataManagerConfiguration, DbType},
    cache_config::CacheConfig,
    consensus::{ConsensusConfig, ConsensusInnerConfig},
    db::NUM_COLUMNS,
    parameters::{
        consensus::ERA_DEFAULT_CHECKPOINT_GAP, WORKER_COMPUTATION_PARALLELISM,
    },
    pow::ProofOfWorkConfig,
    statistics::Statistics,
    storage::{state_manager::StorageConfiguration, StorageManager},
    sync::{SyncGraphConfig, SynchronizationGraph},
    transaction_pool::{TxPoolConfig, DEFAULT_MAX_BLOCK_GAS_LIMIT},
    verification::VerificationConfig,
    vm_factory::VmFactory,
    ConsensusGraph, TransactionPool,
};
use cfx_types::{Address, H256, U256};
use core::str::FromStr;
use parking_lot::Mutex;
use primitives::{Block, BlockHeaderBuilder};
use std::{collections::HashMap, path::Path, sync::Arc};
use threadpool::ThreadPool;

pub fn create_simple_block_impl(
    parent_hash: H256, ref_hashes: Vec<H256>, height: u64, nonce: u64,
    diff: U256, block_weight: u32,
) -> (H256, Block)
{
    let mut b = BlockHeaderBuilder::new();
    let mut header = b
        .with_parent_hash(parent_hash)
        .with_height(height)
        .with_referee_hashes(ref_hashes)
        .with_nonce(nonce)
        .with_difficulty(diff)
        .build();
    header.compute_hash();
    header.pow_quality = if block_weight > 1 {
        diff * block_weight
    } else {
        diff
    };
    let block = Block::new(header, vec![]);
    (block.hash(), block)
}

pub fn create_simple_block(
    sync: Arc<SynchronizationGraph>, parent_hash: H256, ref_hashes: Vec<H256>,
    block_weight: u32,
) -> (H256, Block)
{
    //    sync.consensus.wait_for_generation(&parent_hash);
    let parent_header = sync.block_header_by_hash(&parent_hash).unwrap();
    //    let exp_diff = sync.expected_difficulty(&parent_hash);
    //    assert!(
    //        exp_diff == U256::from(10),
    //        "Difficulty hike in bench is not supported yet!"
    //    );
    // Note that because we do not fill the timestamp, it should keep at the
    // minimum difficulty of 10.
    let exp_diff = U256::from(10);
    let nonce = sync.block_count() as u64 + 1;
    create_simple_block_impl(
        parent_hash,
        ref_hashes,
        parent_header.height() + 1,
        nonce,
        exp_diff,
        block_weight,
    )
}

pub fn initialize_synchronization_graph(
    db_dir: &str, alpha_den: u64, alpha_num: u64, beta: u64, h: u64,
    era_epoch_count: u64,
) -> (Arc<SynchronizationGraph>, Arc<ConsensusGraph>, Arc<Block>)
{
    let ledger_db = db::open_database(
        db_dir,
        &db::db_config(
            Path::new(db_dir),
            Some(128),
            db::DatabaseCompactionProfile::default(),
            NUM_COLUMNS,
            false,
        ),
    )
    .map_err(|e| format!("Failed to open database {:?}", e))
    .unwrap();

    let worker_thread_pool = Arc::new(Mutex::new(ThreadPool::with_name(
        "Tx Recover".into(),
        WORKER_COMPUTATION_PARALLELISM,
    )));

    let storage_manager = Arc::new(StorageManager::new(
        ledger_db.clone(),
        StorageConfiguration::default(),
    ));

    let mut genesis_accounts = HashMap::new();
    genesis_accounts.insert(
        Address::from_str("0000000000000000000000000000000000000008").unwrap(),
        U256::from(0),
    );

    let genesis_block = Arc::new(storage_manager.initialize(
        genesis_accounts,
        DEFAULT_MAX_BLOCK_GAS_LIMIT.into(),
        Address::from_str("0000000000000000000000000000000000000008").unwrap(),
        U256::from(10),
    ));

    let data_man = Arc::new(BlockDataManager::new(
        CacheConfig::default(),
        genesis_block.clone(),
        ledger_db.clone(),
        storage_manager,
        worker_thread_pool,
        DataManagerConfiguration::new(
            false,  /* do not record transaction address */
            250000, /* max cached tx count */
            DbType::Rocksdb,
        ),
    ));

<<<<<<< HEAD
    let verification_config = VerificationConfig::new(
        true,  /* test_mode */
        false, /* eth_compatibility_mode */
    );
    let txpool = Arc::new(TransactionPool::with_capacity(
        500_000,
        data_man.clone(),
        verification_config,
=======
    let txpool = Arc::new(TransactionPool::new(
        TxPoolConfig::default(),
        data_man.clone(),
>>>>>>> 0fddc4dc
    ));
    let statistics = Arc::new(Statistics::new());

    let vm = VmFactory::new(1024 * 32);
    let pow_config = ProofOfWorkConfig::new(
        true,  /* test_mode */
        false, /* use_stratum */
        Some(10),
        String::from(""), /* stratum_listen_addr */
        0,                /* stratum_port */
        None,             /* stratum_secret */
    );
    let sync_config = SyncGraphConfig {
        enable_state_expose: false,
    };
    let consensus = Arc::new(ConsensusGraph::new(
        ConsensusConfig {
            debug_dump_dir_invalid_state_root: "./invalid_state_root/"
                .to_string(),
            inner_conf: ConsensusInnerConfig {
                adaptive_weight_alpha_num: alpha_num,
                adaptive_weight_alpha_den: alpha_den,
                adaptive_weight_beta: beta,
                heavy_block_difficulty_ratio: h,
                era_epoch_count,
                era_checkpoint_gap: ERA_DEFAULT_CHECKPOINT_GAP,
                enable_optimistic_execution: false,
                enable_state_expose: false,
            },
            bench_mode: true, /* Set bench_mode to true so that we skip
                               * execution */
            no_defer: false,
        },
        vm.clone(),
        txpool.clone(),
        statistics.clone(),
        data_man.clone(),
        pow_config.clone(),
        verification_config,
    ));

    let sync = Arc::new(SynchronizationGraph::new(
        consensus.clone(),
        verification_config,
        pow_config,
        sync_config,
        false,
    ));

    (sync, consensus, genesis_block)
}<|MERGE_RESOLUTION|>--- conflicted
+++ resolved
@@ -125,20 +125,14 @@
         ),
     ));
 
-<<<<<<< HEAD
     let verification_config = VerificationConfig::new(
         true,  /* test_mode */
         false, /* eth_compatibility_mode */
     );
-    let txpool = Arc::new(TransactionPool::with_capacity(
-        500_000,
-        data_man.clone(),
-        verification_config,
-=======
     let txpool = Arc::new(TransactionPool::new(
         TxPoolConfig::default(),
         data_man.clone(),
->>>>>>> 0fddc4dc
+        verification_config,
     ));
     let statistics = Arc::new(Statistics::new());
 
