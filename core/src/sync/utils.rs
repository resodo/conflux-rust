--- conflicted
+++ resolved
@@ -171,11 +171,8 @@
         statistics.clone(),
         data_man.clone(),
         pow_config.clone(),
-<<<<<<< HEAD
         state_exposer.clone(),
         verification_config,
-=======
->>>>>>> 5e1ebdff
     ));
 
     let sync = Arc::new(SynchronizationGraph::new(
