--- conflicted
+++ resolved
@@ -1384,17 +1384,14 @@
                         state_at = 1;
                     }
                 }
-<<<<<<< HEAD
                 (state_at, to_state_pos)
             };
-=======
-            }
+
             // For full node, we don't execute blocks before available states
             // This skip should only happen in `SyncBlockPhase` for full nodes
             if state_at < inner.state_boundary_height + 1 {
                 state_at = inner.state_boundary_height + 1;
             }
->>>>>>> 515d4217
 
             // Apply transactions in the determined total order
             while state_at < to_state_pos {
