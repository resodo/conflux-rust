// Copyright 2019 Conflux Foundation. All rights reserved.
// Conflux is free software and distributed under GNU General Public License.
// See http://www.gnu.org/licenses/

use crate::{
    block_data_manager::{BlockDataManager, BlockStatus, LocalBlockInfo},
    consensus::{
        consensus_inner::{
            confirmation_meter::ConfirmationMeter,
            consensus_executor::{ConsensusExecutor, EpochExecutionTask},
            ConsensusGraphInner, NULL,
        },
        debug::ComputeEpochDebugRecord,
        ConsensusConfig,
    },
    parameters::{consensus::*, consensus_internal::*},
    rlp::Encodable,
    statistics::SharedStatistics,
    storage::{
        state::StateTrait, state_manager::StateManagerTrait,
        SnapshotAndEpochIdRef,
    },
    SharedTransactionPool,
};
use cfx_types::H256;
use hibitset::{BitSet, BitSetLike, DrainableBitSet};
use parity_bytes::ToPretty;
use primitives::{
    BlockHeader, BlockHeaderBuilder, SignedTransaction, StateRootWithAuxInfo,
};
use std::{
    cmp::{max, min},
    collections::{HashMap, HashSet, VecDeque},
    io::Write,
    sync::Arc,
};

pub struct ConsensusNewBlockHandler {
    conf: ConsensusConfig,
    txpool: SharedTransactionPool,
    data_man: Arc<BlockDataManager>,
    executor: Arc<ConsensusExecutor>,
    statistics: SharedStatistics,
}

/// ConsensusNewBlockHandler contains all sub-routines for handling new arriving
/// blocks from network or db. It manipulates and updates ConsensusGraphInner
/// object accordingly.
impl ConsensusNewBlockHandler {
    pub fn new(
        conf: ConsensusConfig, txpool: SharedTransactionPool,
        data_man: Arc<BlockDataManager>, executor: Arc<ConsensusExecutor>,
        statistics: SharedStatistics,
    ) -> Self
    {
        Self {
            conf,
            txpool,
            data_man,
            executor,
            statistics,
        }
    }

    /// recompute past_weight under stable_genesis
    fn recompute_stable_past_weight(
        inner: &mut ConsensusGraphInner, stable_genesis: usize,
    ) {
        let mut stable_genesis_subtree =
            BitSet::with_capacity(inner.arena.len() as u32);
        let mut queue = VecDeque::new();
        stable_genesis_subtree.add(stable_genesis as u32);
        queue.push_back(stable_genesis);
        while let Some(x) = queue.pop_front() {
            for child in &inner.arena[x].children {
                queue.push_back(*child);
                stable_genesis_subtree.add(*child as u32);
            }
        }

        let mut stack = Vec::new();
        let mut visited = BitSet::with_capacity(inner.arena.capacity() as u32);
        stack.push((0, inner.cur_era_genesis_block_arena_index, Vec::new()));
        while let Some((state, me, mut blockset)) = stack.pop() {
            if state == 0 {
                // compute blockset_in_own_view_of_epoch first
                if !inner.arena[me].data.blockset_cleared {
                    for index in
                        &inner.arena[me].data.blockset_in_own_view_of_epoch
                    {
                        if !visited.contains(*index as u32) {
                            visited.add(*index as u32);
                            blockset.push(*index);
                        }
                    }
                } else {
                    let mut queue = VecDeque::new();
                    for referee in &inner.arena[me].referees {
                        if !visited.contains(*referee as u32) {
                            visited.add(*referee as u32);
                            queue.push_back(*referee);
                        }
                    }
                    while let Some(index) = queue.pop_front() {
                        blockset.push(index);
                        let parent = inner.arena[index].parent;
                        if !visited.contains(parent as u32) {
                            visited.add(parent as u32);
                            queue.push_back(parent);
                        }
                        for referee in &inner.arena[index].referees {
                            if !visited.contains(*referee as u32) {
                                visited.add(*referee as u32);
                                queue.push_back(*referee);
                            }
                        }
                    }
                }

                // compute past_weight
                if stable_genesis_subtree.contains(me as u32) {
                    let parent = inner.arena[me].parent;
                    if stable_genesis_subtree.contains(parent as u32) {
                        inner.arena[me].past_weight = inner.arena[parent]
                            .past_weight
                            + inner.block_weight(
                                parent, false, /* inclusive */
                            );
                    } else {
                        inner.arena[me].past_weight = 0;
                    }

                    for index in &blockset {
                        if stable_genesis_subtree.contains(*index as u32) {
                            inner.arena[me].past_weight += inner.block_weight(
                                *index, false, /* inclusive */
                            );
                        }
                    }
                }

                stack.push((1, me, blockset));
                visited.add(me as u32);
                for child in &inner.arena[me].children {
                    if !inner.arena[*child].data.partial_invalid {
                        stack.push((0, *child, Vec::new()));
                    }
                }
            } else {
                visited.remove(me as u32);
                for index in blockset {
                    visited.remove(index as u32);
                }
            }
        }
    }

    fn checkpoint_at(
        inner: &mut ConsensusGraphInner, new_era_block_arena_index: usize,
    ) {
        let new_era_height = inner.arena[new_era_block_arena_index].height;
        let new_era_stable_height =
            new_era_height + inner.inner_conf.era_epoch_count;
        let stable_era_genesis =
            inner.get_pivot_block_arena_index(new_era_stable_height);
        // We first compute the set of blocks inside the new era and we
        // recompute the past_weight inside the stable height.
        let mut new_era_block_arena_index_set = HashSet::new();
        let mut queue = VecDeque::new();
        queue.push_back(new_era_block_arena_index);
        new_era_block_arena_index_set.insert(new_era_block_arena_index);
        while let Some(x) = queue.pop_front() {
            inner.arena[x].past_weight = 0;
            for child in &inner.arena[x].children {
                if !new_era_block_arena_index_set.contains(child) {
                    queue.push_back(*child);
                    new_era_block_arena_index_set.insert(*child);
                }
            }
            for referrer in &inner.arena[x].referrers {
                if !new_era_block_arena_index_set.contains(referrer) {
                    queue.push_back(*referrer);
                    new_era_block_arena_index_set.insert(*referrer);
                }
            }
        }
        // This is the arena indices for legacy blocks
        let mut new_era_genesis_subtree = HashSet::new();
        queue.push_back(new_era_block_arena_index);
        while let Some(x) = queue.pop_front() {
            new_era_genesis_subtree.insert(x);
            for child in &inner.arena[x].children {
                queue.push_back(*child);
            }
        }
        let new_era_legacy_block_arena_index_set: HashSet<_> =
            new_era_block_arena_index_set
                .difference(&new_era_genesis_subtree)
                .collect();

        ConsensusNewBlockHandler::recompute_stable_past_weight(
            inner,
            stable_era_genesis,
        );

        // Now we topologically sort the blocks outside the era
        let mut outside_block_arena_indices = HashSet::new();
        for (index, _) in inner.arena.iter() {
            if !new_era_block_arena_index_set.contains(&index) {
                outside_block_arena_indices.insert(index);
            }
        }
        // Next we are going to recompute all referee and referrer information
        // in arena
        let new_era_pivot_index = inner.height_to_pivot_index(new_era_height);
        for v in new_era_block_arena_index_set.iter() {
            let me = *v;
            inner.arena[me]
                .referees
                .retain(|v| new_era_block_arena_index_set.contains(v));
            inner.arena[me]
                .referrers
                .retain(|v| new_era_block_arena_index_set.contains(v));
            // We no longer need to consider blocks outside our era when
            // computing blockset_in_epoch
            inner.arena[me]
                .data
                .blockset_in_own_view_of_epoch
                .retain(|v| new_era_block_arena_index_set.contains(v));
        }
        // reassign the parent for outside era blocks
        for v in new_era_legacy_block_arena_index_set {
            let me = *v;
            let mut parent = inner.arena[me].parent;
            if inner.arena[me].era_block != NULL {
                inner.split_root(me);
            }
            if !new_era_block_arena_index_set.contains(&parent) {
                parent = new_era_block_arena_index;
            }
            inner.arena[me].parent = parent;
            inner.arena[me].era_block = NULL;
            inner.terminal_hashes.remove(&inner.arena[me].hash);
        }
        // Now we are ready to cleanup outside blocks in inner data structures
        {
            let mut old_era_block_set = inner.old_era_block_set.lock();
            inner
                .pastset_cache
                .intersect_update(&outside_block_arena_indices);
            for index in outside_block_arena_indices {
                let hash = inner.arena[index].hash;
                old_era_block_set.push_back(hash);
                inner.hash_to_arena_indices.remove(&hash);
                inner.terminal_hashes.remove(&hash);
                inner.arena.remove(index);
                inner.execution_info_cache.remove(&index);
                // remove useless data in BlockDataManager
                inner.data_man.remove_epoch_execution_commitments(&hash);
                inner.data_man.remove_epoch_execution_context(&hash);
            }
        }
        assert!(new_era_pivot_index < inner.pivot_chain.len());
        inner.pivot_chain = inner.pivot_chain.split_off(new_era_pivot_index);
        inner.pivot_chain_metadata =
            inner.pivot_chain_metadata.split_off(new_era_pivot_index);
        for d in inner.pivot_chain_metadata.iter_mut() {
            d.last_pivot_in_past_blocks
                .retain(|v| new_era_block_arena_index_set.contains(v));
        }
        inner
            .anticone_cache
            .intersect_update(&new_era_genesis_subtree);

        // Chop off all link-cut-trees in the inner data structure
        inner.split_root(new_era_block_arena_index);

        inner.cur_era_genesis_block_arena_index = new_era_block_arena_index;
        inner.cur_era_genesis_height = new_era_height;
        inner.cur_era_stable_height = new_era_stable_height;

        let cur_era_hash = inner.arena[new_era_block_arena_index].hash.clone();
        let next_era_arena_index =
            inner.pivot_chain[inner.inner_conf.era_epoch_count as usize];
        let next_era_hash = inner.arena[next_era_arena_index].hash.clone();

        inner
            .data_man
            .set_cur_consensus_era_genesis_hash(&cur_era_hash, &next_era_hash);
    }

    fn compute_anticone_bruteforce(
        inner: &ConsensusGraphInner, me: usize,
    ) -> BitSet {
        let parent = inner.arena[me].parent;
        if parent == NULL {
            // This is genesis, so the anticone should be empty
            return BitSet::new();
        }
        let mut last_in_pivot = inner.arena[parent].last_pivot_in_past;
        for referee in &inner.arena[me].referees {
            last_in_pivot =
                max(last_in_pivot, inner.arena[*referee].last_pivot_in_past);
        }
        let mut visited = BitSet::new();
        let mut queue = VecDeque::new();
        queue.push_back(me);
        visited.add(me as u32);
        while let Some(index) = queue.pop_front() {
            let parent = inner.arena[index].parent;
            if parent != NULL
                && inner.arena[parent].data.epoch_number > last_in_pivot
                && !visited.contains(parent as u32)
            {
                visited.add(parent as u32);
                queue.push_back(parent);
            }
            for referee in &inner.arena[index].referees {
                if inner.arena[*referee].data.epoch_number > last_in_pivot
                    && !visited.contains(*referee as u32)
                {
                    visited.add(*referee as u32);
                    queue.push_back(*referee);
                }
            }
        }
        // Now we traverse all future of me, when adding new block, this is
        // empty
        queue.clear();
        queue.push_back(me);
        while let Some(index) = queue.pop_front() {
            for child in &inner.arena[index].children {
                if !visited.contains(*child as u32) {
                    visited.add(*child as u32);
                    queue.push_back(*child);
                }
            }
            for referrer in &inner.arena[index].referrers {
                if !visited.contains(*referrer as u32) {
                    visited.add(*referrer as u32);
                    queue.push_back(*referrer);
                }
            }
        }

        let mut anticone = BitSet::with_capacity(inner.arena.capacity() as u32);
        for (i, node) in inner.arena.iter() {
            if node.data.epoch_number > last_in_pivot
                && !visited.contains(i as u32)
            {
                anticone.add(i as u32);
            }
        }
        anticone
    }

    fn compute_anticone(inner: &mut ConsensusGraphInner, me: usize) -> BitSet {
        let parent = inner.arena[me].parent;
        debug_assert!(parent != NULL);
        debug_assert!(inner.arena[me].children.is_empty());
        debug_assert!(inner.arena[me].referrers.is_empty());

        // If we do not have the anticone of its parent, we compute it with
        // brute force!
        let parent_anticone_opt = inner.anticone_cache.get(parent);
        let mut anticone;
        if parent_anticone_opt.is_none() {
            anticone = ConsensusNewBlockHandler::compute_anticone_bruteforce(
                inner, me,
            );
        } else {
            // anticone = parent_anticone + parent_future - my_past
            // Compute future set of parent
            anticone = inner.compute_future_bitset(parent);
            anticone.remove(me as u32);

            for index in parent_anticone_opt.unwrap() {
                anticone.add(*index as u32);
            }
            let mut my_past = BitSet::new();
            let mut queue: VecDeque<usize> = VecDeque::new();
            queue.push_back(me);
            while let Some(index) = queue.pop_front() {
                if my_past.contains(index as u32) {
                    continue;
                }

                debug_assert!(index != parent);
                if index != me {
                    my_past.add(index as u32);
                }

                let idx_parent = inner.arena[index].parent;
                debug_assert!(idx_parent != NULL);
                if anticone.contains(idx_parent as u32) {
                    queue.push_back(idx_parent);
                }

                for referee in &inner.arena[index].referees {
                    if anticone.contains(*referee as u32) {
                        queue.push_back(*referee);
                    }
                }
            }
            for index in my_past.drain() {
                anticone.remove(index);
            }
        }

        // We only consider non-lagacy blocks when computing anticone.
        for index in anticone.clone().iter() {
            if inner.arena[index as usize].era_block == NULL {
                anticone.remove(index);
            }
        }

        inner.anticone_cache.update(me, &anticone);

        let mut anticone_barrier = BitSet::new();
        for index in anticone.clone().iter() {
            let parent = inner.arena[index as usize].parent as u32;
            if !anticone.contains(parent) {
                anticone_barrier.add(index);
            }
        }

        debug!(
            "Block {} anticone size {}",
            inner.arena[me].hash,
            anticone.len()
        );

        anticone_barrier
    }

    fn check_correct_parent_brutal(
        inner: &mut ConsensusGraphInner, me: usize, subtree_weight: &Vec<i128>,
    ) -> bool {
        let mut valid = true;
        let parent = inner.arena[me].parent;
        let parent_height = inner.arena[parent].height;
        let era_genesis_height = inner.get_era_genesis_height(parent_height, 0);

        // Check the pivot selection decision.
        for consensus_arena_index_in_epoch in
            inner.arena[me].data.blockset_in_own_view_of_epoch.iter()
        {
            if inner.arena[*consensus_arena_index_in_epoch]
                .data
                .partial_invalid
            {
                continue;
            }

            let lca = inner.lca(*consensus_arena_index_in_epoch, parent);
            assert!(lca != *consensus_arena_index_in_epoch);
            // If it is outside current era, we will skip!
            if lca == NULL || inner.arena[lca].height < era_genesis_height {
                continue;
            }
            if lca == parent {
                valid = false;
                break;
            }

            let fork = inner.ancestor_at(
                *consensus_arena_index_in_epoch,
                inner.arena[lca].height + 1,
            );
            let pivot = inner.ancestor_at(parent, inner.arena[lca].height + 1);

            let fork_subtree_weight = subtree_weight[fork];
            let pivot_subtree_weight = subtree_weight[pivot];

            if ConsensusGraphInner::is_heavier(
                (fork_subtree_weight, &inner.arena[fork].hash),
                (pivot_subtree_weight, &inner.arena[pivot].hash),
            ) {
                valid = false;
                break;
            }
        }

        valid
    }

    fn check_correct_parent(
        inner: &mut ConsensusGraphInner, me: usize, anticone_barrier: &BitSet,
        weight_tuple: Option<&(Vec<i128>, Vec<i128>, Vec<i128>)>,
    ) -> bool
    {
        if let Some((subtree_weight, _, _)) = weight_tuple {
            return ConsensusNewBlockHandler::check_correct_parent_brutal(
                inner,
                me,
                subtree_weight,
            );
        }
        let mut valid = true;
        let parent = inner.arena[me].parent;
        let parent_height = inner.arena[parent].height;
        let era_genesis_height = inner.get_era_genesis_height(parent_height, 0);

        let mut weight_delta = HashMap::new();

        for index in anticone_barrier {
            weight_delta
                .insert(index as usize, inner.weight_tree.get(index as usize));
        }

        // Remove weight contribution of anticone
        for (index, delta) in &weight_delta {
            inner.weight_tree.path_apply(*index, -delta);
        }

        // Check the pivot selection decision.
        for consensus_arena_index_in_epoch in
            inner.arena[me].data.blockset_in_own_view_of_epoch.iter()
        {
            if inner.arena[*consensus_arena_index_in_epoch]
                .data
                .partial_invalid
            {
                continue;
            }

            let lca = inner.lca(*consensus_arena_index_in_epoch, parent);
            assert!(lca != *consensus_arena_index_in_epoch);
            // If it is outside the era, we will skip!
            if lca == NULL || inner.arena[lca].height < era_genesis_height {
                continue;
            }
            if lca == parent {
                valid = false;
                break;
            }

            let fork = inner.ancestor_at(
                *consensus_arena_index_in_epoch,
                inner.arena[lca].height + 1,
            );
            let pivot = inner.ancestor_at(parent, inner.arena[lca].height + 1);

            let fork_subtree_weight = inner.weight_tree.get(fork);
            let pivot_subtree_weight = inner.weight_tree.get(pivot);

            if ConsensusGraphInner::is_heavier(
                (fork_subtree_weight, &inner.arena[fork].hash),
                (pivot_subtree_weight, &inner.arena[pivot].hash),
            ) {
                valid = false;
                break;
            }
        }

        for (index, delta) in &weight_delta {
            inner.weight_tree.path_apply(*index, *delta);
        }

        valid
    }

    #[allow(dead_code)]
    fn log_debug_epoch_computation(
        &self, epoch_arena_index: usize, inner: &mut ConsensusGraphInner,
    ) -> ComputeEpochDebugRecord {
        let epoch_block_hash = inner.arena[epoch_arena_index].hash;

        let epoch_block_hashes =
            inner.get_epoch_block_hashes(epoch_arena_index);

        // Parent state root.
        let parent_arena_index = inner.arena[epoch_arena_index].parent;
        let parent_block_hash = inner.arena[parent_arena_index].hash;
        let parent_state_root = inner
            .data_man
            .storage_manager
            .get_state_no_commit(SnapshotAndEpochIdRef::new(
                &parent_block_hash,
                None,
            ))
            .unwrap()
            // Unwrapping is safe because the state exists.
            .unwrap()
            .get_state_root()
            .unwrap()
            .unwrap();

        let reward_index = inner.get_pivot_reward_index(epoch_arena_index);

        let reward_execution_info = self
            .executor
            .get_reward_execution_info_from_index(inner, reward_index);
        let task = EpochExecutionTask::new(
            epoch_block_hash,
            epoch_block_hashes.clone(),
            inner.get_epoch_start_block_number(epoch_arena_index),
            reward_execution_info,
            false,
            true,
        );
        let debug_record_data = task.debug_record.clone();
        {
            let mut debug_record_data_locked = debug_record_data.lock();
            let debug_record = debug_record_data_locked.as_mut().unwrap();

            debug_record.parent_block_hash = parent_block_hash;
            debug_record.parent_state_root = parent_state_root;
            debug_record.reward_epoch_hash =
                if let Some((reward_epoch_block, _)) = reward_index.clone() {
                    Some(inner.arena[reward_epoch_block].hash)
                } else {
                    None
                };
            debug_record.anticone_penalty_cutoff_epoch_hash =
                if let Some((_, anticone_penalty_cutoff_epoch_block)) =
                    reward_index.clone()
                {
                    Some(inner.arena[anticone_penalty_cutoff_epoch_block].hash)
                } else {
                    None
                };

            let blocks = epoch_block_hashes
                .iter()
                .map(|hash| {
                    self.data_man
                        .block_by_hash(hash, false /* update_cache */)
                        .unwrap()
                })
                .collect::<Vec<_>>();

            debug_record.block_hashes = epoch_block_hashes;
            debug_record.block_txs = blocks
                .iter()
                .map(|block| block.transactions.len())
                .collect::<Vec<_>>();;
            debug_record.transactions = blocks
                .iter()
                .flat_map(|block| block.transactions.clone())
                .collect::<Vec<_>>();

            debug_record.block_authors = blocks
                .iter()
                .map(|block| *block.block_header.author())
                .collect::<Vec<_>>();
        }
        self.executor.enqueue_epoch(task);
        self.executor.wait_for_result(epoch_block_hash);

        Arc::try_unwrap(debug_record_data)
            .unwrap()
            .into_inner()
            .unwrap()
    }

    #[allow(dead_code)]
    fn log_invalid_state_root(
        &self, expected_state_root: &StateRootWithAuxInfo,
        got_state_root: &StateRootWithAuxInfo, deferred: usize,
        inner: &mut ConsensusGraphInner,
    ) -> std::io::Result<()>
    {
        let debug_record = self.log_debug_epoch_computation(deferred, inner);
        let debug_record_rlp = debug_record.rlp_bytes();

        let deferred_block_hash = inner.arena[deferred].hash;

        warn!(
            "Invalid state root: should be {:?}, got {:?}, deferred block: {:?}, \
            reward epoch bock: {:?}, anticone cutoff block: {:?}, \
            number of blocks in epoch: {:?}, number of transactions in epoch: {:?}, rewards: {:?}",
            expected_state_root,
            got_state_root,
            deferred_block_hash,
            debug_record.reward_epoch_hash,
            debug_record.anticone_penalty_cutoff_epoch_hash,
            debug_record.block_hashes.len(),
            debug_record.transactions.len(),
            debug_record.merged_rewards_by_author,
        );

        let dump_dir = &self.conf.debug_dump_dir_invalid_state_root;
        let invalid_state_root_path =
            dump_dir.clone() + &deferred_block_hash.to_hex();
        std::fs::create_dir_all(dump_dir)?;

        if std::path::Path::new(&invalid_state_root_path).exists() {
            return Ok(());
        }
        let mut file = std::fs::File::create(&invalid_state_root_path)?;
        file.write_all(&debug_record_rlp)?;

        Ok(())
    }

    fn check_block_full_validity(
        &self, new: usize, block_header: &BlockHeader,
        inner: &mut ConsensusGraphInner, adaptive: bool,
        anticone_barrier: &BitSet,
        weight_tuple: Option<&(Vec<i128>, Vec<i128>, Vec<i128>)>,
    ) -> bool
    {
        let parent = inner.arena[new].parent;
        if inner.arena[parent].data.partial_invalid {
            warn!(
                "Partially invalid due to partially invalid parent. {:?}",
                block_header.clone()
            );
            return false;
        }

        // Check whether the new block select the correct parent block
        if !ConsensusNewBlockHandler::check_correct_parent(
            inner,
            new,
            anticone_barrier,
            weight_tuple,
        ) {
            warn!(
                "Partially invalid due to picking incorrect parent. {:?}",
                block_header.clone()
            );
            return false;
        }

        // Check whether difficulty is set correctly
        if inner.arena[new].difficulty
            != inner.expected_difficulty(&inner.arena[parent].hash)
        {
            warn!(
                "Partially invalid due to wrong difficulty. {:?}",
                block_header.clone()
            );
            return false;
        }

        // Check adaptivity match. Note that in bench mode we do not check
        // the adaptive field correctness. We simply override its value
        // with the right one.
        if !self.conf.bench_mode {
            if inner.arena[new].adaptive != adaptive {
                warn!(
                    "Partially invalid due to invalid adaptive field. {:?}",
                    block_header.clone()
                );
                return false;
            }
        }

        return true;
    }

    /// Subroutine called by on_new_block()
    fn insert_block_initial(
        &self, inner: &mut ConsensusGraphInner, block_header: &BlockHeader,
    ) -> usize {
        let (me, indices_len) = inner.insert(&block_header);
        self.statistics
            .set_consensus_graph_inserted_block_count(indices_len);
        me
    }

    /// Subroutine called by on_new_block()
    fn update_lcts_initial(&self, inner: &mut ConsensusGraphInner, me: usize) {
        let parent = inner.arena[me].parent;

        inner.weight_tree.make_tree(me);
        inner.weight_tree.link(parent, me);
        inner.inclusive_weight_tree.make_tree(me);
        inner.inclusive_weight_tree.link(parent, me);
        inner.stable_weight_tree.make_tree(me);
        inner.stable_weight_tree.link(parent, me);

        inner.stable_tree.make_tree(me);
        inner.stable_tree.link(parent, me);
        let past_era_weight = if inner.arena[parent].height
            % inner.inner_conf.era_epoch_count
            == 0
        {
            0
        } else {
            inner.arena[parent].past_era_weight
        };
        inner.stable_tree.set(
            me,
            (inner.inner_conf.adaptive_weight_alpha_num as i128)
                * (inner.block_weight(parent, false /* inclusive */)
                    + past_era_weight),
        );

        inner.adaptive_tree.make_tree(me);
        inner.adaptive_tree.link(parent, me);
        let parent_w = inner.weight_tree.get(parent);
        inner.adaptive_tree.set(
            me,
            -parent_w * (inner.inner_conf.adaptive_weight_alpha_num as i128),
        );

        inner.inclusive_adaptive_tree.make_tree(me);
        inner.inclusive_adaptive_tree.link(parent, me);
        let parent_iw = inner.inclusive_weight_tree.get(parent);
        inner.inclusive_adaptive_tree.set(
            me,
            -parent_iw * (inner.inner_conf.adaptive_weight_alpha_num as i128),
        );
    }

    /// Subroutine called by on_new_block()
    fn update_lcts_finalize(
        &self, inner: &mut ConsensusGraphInner, me: usize, stable: bool,
    ) -> i128 {
        let parent = inner.arena[me].parent;
        let weight = inner.block_weight(me, false /* inclusive */);
        let inclusive_weight =
            inner.block_weight(me, true /* inclusive */);

        inner.weight_tree.path_apply(me, weight);
        inner.inclusive_weight_tree.path_apply(me, inclusive_weight);
        if stable {
            inner.stable_weight_tree.path_apply(me, weight);
        }

        inner.stable_tree.path_apply(
            me,
            (inner.inner_conf.adaptive_weight_alpha_den as i128) * weight,
        );
        if stable {
            inner.adaptive_tree.path_apply(
                me,
                (inner.inner_conf.adaptive_weight_alpha_den as i128) * weight,
            );
        }
        inner.adaptive_tree.caterpillar_apply(
            parent,
            -weight * (inner.inner_conf.adaptive_weight_alpha_num as i128),
        );

        inner.inclusive_adaptive_tree.path_apply(
            me,
            (inner.inner_conf.adaptive_weight_alpha_den as i128)
                * inclusive_weight,
        );
        inner.inclusive_adaptive_tree.caterpillar_apply(
            parent,
            -inclusive_weight
                * (inner.inner_conf.adaptive_weight_alpha_num as i128),
        );

        weight
    }

    fn process_outside_block(
        &self, inner: &mut ConsensusGraphInner, block_header: &BlockHeader,
    ) -> u64 {
        inner.insert_out_era_block(block_header)
    }

    fn recycle_tx_in_block(
        &self, inner: &ConsensusGraphInner, arena_index: usize,
    ) {
        let block = inner
            .data_man
            .block_by_hash(
                &inner.arena[arena_index].hash,
                true, /* update_cache */
            )
            .expect("Block should always found in the data manager!");
        self.txpool.recycle_transactions(block.transactions.clone());
    }

    /// This recycles txs in all blocks outside the era represented by the era
    /// block.
    fn recycle_tx_outside_era(
        &self, inner: &mut ConsensusGraphInner, era_block: usize,
    ) {
        let mut anticone_tmp = HashSet::new();
        let anticone = if let Some(x) = inner.anticone_cache.get(era_block) {
            x
        } else {
            let anticone_bitset =
                ConsensusNewBlockHandler::compute_anticone_bruteforce(
                    inner, era_block,
                );
            for idx in anticone_bitset.iter() {
                anticone_tmp.insert(idx as usize);
            }
            &anticone_tmp
        };

        for idx in anticone.iter() {
            self.recycle_tx_in_block(inner, *idx);
        }

        let future = inner.compute_future_bitset(era_block);
        for idx in future.iter() {
            let index = idx as usize;
            let lca = inner.lca(index, era_block);
            if lca != era_block {
                self.recycle_tx_in_block(inner, index);
            }
        }
    }

    fn should_form_checkpoint_at(
        &self, inner: &mut ConsensusGraphInner,
    ) -> usize {
        // FIXME: We should use finality to implement this function
        let best_height = inner.best_epoch_number();
        if best_height <= inner.inner_conf.era_checkpoint_gap {
            return inner.cur_era_genesis_block_arena_index;
        }
        let stable_height = best_height - inner.inner_conf.era_checkpoint_gap;
        let stable_era_genesis_height =
            inner.get_era_genesis_height(stable_height - 1, 0);
        if stable_era_genesis_height < inner.inner_conf.era_epoch_count {
            return inner.cur_era_genesis_block_arena_index;
        }
        let safe_era_height =
            stable_era_genesis_height - inner.inner_conf.era_epoch_count;
        if inner.cur_era_genesis_height > safe_era_height {
            return inner.cur_era_genesis_block_arena_index;
        }
        let safe_era_pivot_index = inner.height_to_pivot_index(safe_era_height);
        inner.pivot_chain[safe_era_pivot_index]
    }

    fn persist_terminals(&self, inner: &ConsensusGraphInner) {
        let mut terminals = Vec::with_capacity(inner.terminal_hashes.len());
        for h in &inner.terminal_hashes {
            terminals.push(h.clone());
        }
        self.data_man.insert_terminals_to_db(terminals);
    }

    fn try_clear_blockset_in_own_view_of_epoch(
        inner: &mut ConsensusGraphInner, me: usize,
    ) {
        if inner.arena[me].data.blockset_in_own_view_of_epoch.len() as u64
            > BLOCKSET_IN_OWN_VIEW_OF_EPOCH_CAP
        {
            inner.arena[me].data.blockset_in_own_view_of_epoch =
                Default::default();
            inner.arena[me].data.ordered_executable_epoch_blocks =
                Default::default();
            inner.arena[me].data.blockset_cleared = true;
        }
    }

    /// The top level function invoked by ConsensusGraph to insert a new block.
    pub fn on_new_block(
        &self, inner: &mut ConsensusGraphInner, meter: &ConfirmationMeter,
        hash: &H256, block_header: &BlockHeader,
        transactions: Option<&Vec<Arc<SignedTransaction>>>,
    )
    {
        let parent_hash = block_header.parent_hash();
        let parent_index = inner.hash_to_arena_indices.get(&parent_hash);
        // current block is outside era or it's parent is outside era
        if parent_index.is_none()
            || inner.arena[*parent_index.unwrap()].era_block == NULL
        {
            debug!(
                "parent={:?} not in consensus graph, set header to pending",
                parent_hash
            );
            let sn = self.process_outside_block(inner, &block_header);
            let block_info = LocalBlockInfo::new(
                BlockStatus::Pending,
                sn,
                self.data_man.get_instance_id(),
            );
            self.data_man
                .insert_local_block_info_to_db(hash, block_info);
            return;
        }

        let me = self.insert_block_initial(inner, &block_header);
        let parent = inner.arena[me].parent;
        let era_genesis_height =
            inner.get_era_genesis_height(inner.arena[parent].height, 0);
        let mut fully_valid = true;
        let cur_pivot_era_block = if inner
            .pivot_index_to_height(inner.pivot_chain.len())
            > era_genesis_height
        {
            inner.get_pivot_block_arena_index(era_genesis_height)
        } else {
            NULL
        };
        let era_block = inner.get_era_genesis_block_with_parent(parent, 0);

        let pending = {
            // It's pending if it has a different stable block or is before our
            // stable block or we are still recovering
            let me_stable_arena_index =
                inner.ancestor_at(parent, inner.cur_era_stable_height);
            (inner.pivot_chain.len() as u64 - 1) + inner.cur_era_genesis_height
                < inner.cur_era_stable_height
                || me_stable_arena_index
                    != inner.get_pivot_block_arena_index(
                        inner.cur_era_stable_height,
                    )
        };

        let anticone_barrier =
            ConsensusNewBlockHandler::compute_anticone(inner, me);

        let weight_tuple = if anticone_barrier.len() >= ANTICONE_BARRIER_CAP {
            Some(inner.compute_subtree_weights(me, &anticone_barrier))
        } else {
            None
        };

        self.update_lcts_initial(inner, me);

        let mut stable = true;
        if !pending {
            let (stable_v, adaptive) = inner.adaptive_weight(
                me,
                &anticone_barrier,
                weight_tuple.as_ref(),
            );
            stable = stable_v;

            fully_valid = self.check_block_full_validity(
                me,
                &block_header,
                inner,
                adaptive,
                &anticone_barrier,
                weight_tuple.as_ref(),
            );

            if !fully_valid {
                // for partial_invalid block, no need to store it in memory
                inner.arena[me].data.blockset_in_own_view_of_epoch =
                    Default::default();
                inner.arena[me].data.ordered_executable_epoch_blocks =
                    Default::default();
            }

            inner.arena[me].stable = stable;
            if self.conf.bench_mode && fully_valid {
                inner.arena[me].adaptive = adaptive;
            }
        }

        let block_status = if pending {
            BlockStatus::Pending
        } else if fully_valid {
            BlockStatus::Valid
        } else {
            BlockStatus::PartialInvalid
        };

        if pending {
            inner.arena[me].data.pending = true;
            ConsensusNewBlockHandler::try_clear_blockset_in_own_view_of_epoch(
                inner, me,
            );
            debug!("Block {} (hash = {}) is pending", me, inner.arena[me].hash);
        } else if !fully_valid {
            inner.arena[me].data.partial_invalid = true;
            debug!(
                "Block {} (hash = {}) is partially invalid",
                me, inner.arena[me].hash
            );
        } else {
            debug!(
                "Block {} (hash = {}) is fully valid",
                me, inner.arena[me].hash
            );
        }

        let my_weight = self.update_lcts_finalize(inner, me, stable);
        let mut extend_pivot = false;
        let mut pivot_changed = false;
        let mut fork_at =
            inner.pivot_index_to_height(inner.pivot_chain.len() + 1);
        let old_pivot_chain_len = inner.pivot_chain.len();
        if fully_valid && !pending {
            meter.aggregate_total_weight_in_past(my_weight);

            let last = inner.pivot_chain.last().cloned().unwrap();
            if inner.arena[me].parent == last {
                inner.pivot_chain.push(me);
                inner.set_epoch_number_in_epoch(
                    me,
                    inner.pivot_index_to_height(inner.pivot_chain.len()) - 1,
                );
                inner.pivot_chain_metadata.push(Default::default());
                extend_pivot = true;
                pivot_changed = true;
                fork_at = inner.pivot_index_to_height(old_pivot_chain_len)
            } else {
                let lca = inner.lca(last, me);
                if inner.arena[lca].height < inner.cur_era_stable_height {
                    debug!("Fork point is past stable block, do not switch pivot chain");
                    fork_at = inner.pivot_index_to_height(old_pivot_chain_len);
                } else {
                    fork_at = inner.arena[lca].height + 1;
                    let prev = inner.get_pivot_block_arena_index(fork_at);
                    let prev_weight = inner.weight_tree.get(prev);
                    let new = inner.ancestor_at(me, fork_at);
                    let new_weight = inner.weight_tree.get(new);

                    if ConsensusGraphInner::is_heavier(
                        (new_weight, &inner.arena[new].hash),
                        (prev_weight, &inner.arena[prev].hash),
                    ) {
                        // The new subtree is heavier, update pivot chain
                        for discarded_idx in inner
                            .pivot_chain
                            .split_off(inner.height_to_pivot_index(fork_at))
                        {
                            // Reset the epoch_number of the discarded fork
                            inner.reset_epoch_number_in_epoch(discarded_idx);
                            ConsensusNewBlockHandler::try_clear_blockset_in_own_view_of_epoch(inner, discarded_idx);
                        }
                        let mut u = new;
                        loop {
                            if inner.arena[u].data.blockset_cleared {
                                inner.collect_blockset_in_own_view_of_epoch(u);
                            }
                            inner.pivot_chain.push(u);
                            inner.set_epoch_number_in_epoch(
                                u,
                                inner.pivot_index_to_height(
                                    inner.pivot_chain.len(),
                                ) - 1,
                            );
                            let mut heaviest = NULL;
                            let mut heaviest_weight = 0;
                            for index in &inner.arena[u].children {
                                let weight = inner.weight_tree.get(*index);
                                if heaviest == NULL
                                    || ConsensusGraphInner::is_heavier(
                                        (weight, &inner.arena[*index].hash),
                                        (
                                            heaviest_weight,
                                            &inner.arena[heaviest].hash,
                                        ),
                                    )
                                {
                                    heaviest = *index;
                                    heaviest_weight = weight;
                                }
                            }
                            if heaviest == NULL {
                                break;
                            }
                            u = heaviest;
                        }
                        pivot_changed = true;
                    } else {
                        // The previous subtree is still heavier, nothing is
                        // updated
                        debug!(
                            "Old pivot chain is heavier, pivot chain unchanged"
                        );
                        fork_at =
                            inner.pivot_index_to_height(old_pivot_chain_len);
                    }
                }
            };
            debug!(
                "Forked at height {}, fork parent block {}",
                fork_at,
                &inner.arena[inner.get_pivot_block_arena_index(fork_at - 1)]
                    .hash
            );
        }

        // Now compute last_pivot_in_block and update pivot_metadata.
        // Note that we need to do this for partially invalid blocks to
        // propagate information!
        if !extend_pivot {
            let update_at = fork_at - 1;
            let mut last_pivot_to_update = HashSet::new();
            last_pivot_to_update.insert(me);
            if pivot_changed {
                let update_pivot_index = inner.height_to_pivot_index(update_at);
                for pivot_index in update_pivot_index..old_pivot_chain_len {
                    for x in &inner.pivot_chain_metadata[pivot_index]
                        .last_pivot_in_past_blocks
                    {
                        last_pivot_to_update.insert(*x);
                    }
                }
                inner.recompute_metadata(fork_at, last_pivot_to_update);
            } else {
                // pivot chain not extend and not change
                ConsensusNewBlockHandler::try_clear_blockset_in_own_view_of_epoch(inner, me);
                inner.recompute_metadata(
                    inner.get_pivot_height(),
                    last_pivot_to_update,
                );
            }
        } else {
            let height = inner.arena[me].height;
            inner.arena[me].last_pivot_in_past = height;
            let pivot_index = inner.height_to_pivot_index(height);
            inner.pivot_chain_metadata[pivot_index]
                .last_pivot_in_past_blocks
                .insert(me);
        }

        // Now we can safely return
        if !fully_valid || pending {
            self.persist_terminal_and_block_info(
                inner,
                me,
                block_status,
                transactions.is_some(),
            );
            return;
        }

        if pivot_changed {
            if inner.pivot_chain.len() > EPOCH_SET_PERSISTENCE_DELAY as usize {
                let fork_at_pivot_index = inner.height_to_pivot_index(fork_at);
                // Starting from old_len ensures that all epochs within
                // [old_len - delay, new_len - delay) will be inserted to db, so
                // no epochs will be skipped. Starting from
                // fork_at ensures that any epoch set change will be
                // overwritten.
                let start_pivot_index = if old_pivot_chain_len
                    >= EPOCH_SET_PERSISTENCE_DELAY as usize
                {
                    min(
                        fork_at_pivot_index,
                        old_pivot_chain_len
                            - EPOCH_SET_PERSISTENCE_DELAY as usize,
                    )
                } else {
                    fork_at_pivot_index
                };
                let to_persist_pivot_index = inner.pivot_chain.len()
                    - EPOCH_SET_PERSISTENCE_DELAY as usize;
                for pivot_index in start_pivot_index..to_persist_pivot_index {
                    inner.persist_epoch_set_hashes(pivot_index);
                }
            }
        }

        inner.adjust_difficulty(*inner.pivot_chain.last().expect("not empty"));
        meter.update_confirmation_risks(inner);

        // Note that after the checkpoint (if happens), the old_pivot_chain_len
        // value will become obsolete
        let old_pivot_chain_height =
            inner.pivot_index_to_height(old_pivot_chain_len);
        let new_pivot_era_block = inner.get_era_genesis_block_with_parent(
            *inner.pivot_chain.last().unwrap(),
            0,
        );
        let new_era_height = inner.arena[new_pivot_era_block].height;
        let new_checkpoint_era_genesis = self.should_form_checkpoint_at(inner);
        if new_checkpoint_era_genesis != inner.cur_era_genesis_block_arena_index
        {
            info!(
                "Working on new checkpoint, old checkpoint block {} height {}",
                &inner.arena[inner.cur_era_genesis_block_arena_index].hash,
                inner.cur_era_genesis_height
            );
            ConsensusNewBlockHandler::checkpoint_at(
                inner,
                new_checkpoint_era_genesis,
            );
            let stable_era_genesis_arena_index =
                inner.ancestor_at(me, inner.cur_era_stable_height);
            meter.reset_for_checkpoint(
                inner.weight_tree.get(stable_era_genesis_arena_index),
                inner.cur_era_stable_height,
            );
            meter.update_confirmation_risks(inner);
            info!(
                "New checkpoint formed at block {} stable block {} height {}",
                &inner.arena[inner.cur_era_genesis_block_arena_index].hash,
                &inner.arena[stable_era_genesis_arena_index].hash,
                inner.cur_era_genesis_height
            );
        }

        // If we are inserting header only, we will skip execution and
        // tx_pool-related operations
        if transactions.is_some() {
            // It's only correct to set tx stale after the block is considered
            // terminal for mining.
            // Note that we conservatively only mark those blocks inside the
            // current pivot era
            if era_block == cur_pivot_era_block {
                self.txpool
                    .set_tx_packed(transactions.expect("Already checked"));
            }
            if new_era_height + ERA_RECYCLE_TRANSACTION_DELAY
                < inner.pivot_index_to_height(inner.pivot_chain.len())
                && inner.last_recycled_era_block != new_pivot_era_block
            {
                self.recycle_tx_outside_era(inner, new_pivot_era_block);
                inner.last_recycled_era_block = new_pivot_era_block;
            }

            let (mut state_at, to_state_pos) = if self.conf.no_defer {
                // For evaluating the performance without deferred execution
                (
                    fork_at,
                    inner.pivot_index_to_height(inner.pivot_chain.len()),
                )
            } else {
                let to_state_pos = if inner
                    .pivot_index_to_height(inner.pivot_chain.len())
                    < DEFERRED_STATE_EPOCH_COUNT
                {
                    0
                } else {
                    inner.pivot_index_to_height(inner.pivot_chain.len())
                        - DEFERRED_STATE_EPOCH_COUNT
                        + 1
                };
                inner.optimistic_executed_height = if to_state_pos > 0 {
                    Some(to_state_pos)
                } else {
                    None
                };
                let mut state_at = fork_at;
                if fork_at + DEFERRED_STATE_EPOCH_COUNT > old_pivot_chain_height
                {
                    if old_pivot_chain_height > DEFERRED_STATE_EPOCH_COUNT {
                        state_at = old_pivot_chain_height
                            - DEFERRED_STATE_EPOCH_COUNT
                            + 1;
                    } else {
                        state_at = 1;
                    }
                }
                (state_at, to_state_pos)
            };

            // Apply transactions in the determined total order
            while state_at < to_state_pos {
                let epoch_arena_index =
                    inner.get_pivot_block_arena_index(state_at);
<<<<<<< HEAD
                let reward_execution_info =
                    self.executor.get_reward_execution_info(
                        &self.data_man,
                        inner,
                        epoch_arena_index,
                    );
                let task = EpochExecutionTask::new(
=======
                let reward_execution_info = self
                    .executor
                    .get_reward_execution_info(inner, epoch_arena_index);
                self.executor.enqueue_epoch(EpochExecutionTask::new(
>>>>>>> 5e1ebdff
                    inner.arena[epoch_arena_index].hash,
                    inner.get_epoch_block_hashes(epoch_arena_index),
                    inner.get_epoch_start_block_number(epoch_arena_index),
                    reward_execution_info,
                    true,
                    false,
                );
                self.executor.enqueue_epoch(task);
                state_at += 1;
            }
        }

        self.persist_terminal_and_block_info(
            inner,
            me,
            block_status,
            transactions.is_some(),
        );
        debug!("Finish processing block in ConsensusGraph: hash={:?}", hash);
    }

    fn persist_terminal_and_block_info(
        &self, inner: &mut ConsensusGraphInner, me: usize,
        block_status: BlockStatus, persist_terminal: bool,
    )
    {
        if persist_terminal {
            self.persist_terminals(inner);
        }

        let block_info = LocalBlockInfo::new(
            block_status,
            inner.arena[me].data.sequence_number,
            self.data_man.get_instance_id(),
        );
        self.data_man
            .insert_local_block_info_to_db(&inner.arena[me].hash, block_info);
    }

    /// construct_pivot_state() rebuild pivot chain state info from db
    /// avoiding intermediate redundant computation triggered by
    /// on_new_block().
    /// It also recovers receipts_root and logs_bloom_hash in pivot chain.
    /// This function is only invoked from recover_graph_from_db with
    /// header_only being false.
    pub fn construct_pivot_state(&self, inner: &mut ConsensusGraphInner) {
        if inner.pivot_chain.len() < DEFERRED_STATE_EPOCH_COUNT as usize {
            return;
        }
        // recover `EpochExecutionCommitments` from
        // `execution_info_cache` or recompute the state if it is not exist in
        // `execution_info_cache`
        for pivot_index in
            0..inner.pivot_chain.len() - DEFERRED_STATE_EPOCH_COUNT as usize + 1
        {
            let arena_index = inner.pivot_chain[pivot_index];
            let pivot_hash = inner.arena[arena_index].hash;
            if pivot_hash == inner.data_man.true_genesis_block.hash() {
                continue;
            }
            let exec_pivot_index =
                pivot_index + DEFERRED_STATE_EPOCH_COUNT as usize;
            if exec_pivot_index < inner.pivot_chain.len()
                && inner
                    .execution_info_cache
                    .contains_key(&inner.pivot_chain[exec_pivot_index])
            {
                let exec_arena_index = inner.pivot_chain[exec_pivot_index];
                let exec_info =
                    inner.execution_info_cache.get(&exec_arena_index).unwrap();
                self.data_man.insert_epoch_execution_commitments(
                    pivot_hash,
                    exec_info.original_deferred_receipt_root,
                    exec_info.original_deferred_logs_bloom_hash,
                );
            } else {
                let epoch_arena_indices = &inner.arena[arena_index]
                    .data
                    .ordered_executable_epoch_blocks;
                let mut epoch_receipts =
                    Vec::with_capacity(epoch_arena_indices.len());

                let mut already_executed = true;
                if self.data_man.epoch_executed(&pivot_hash) {
                    for i in epoch_arena_indices {
                        if let Some(r) = self
                            .data_man
                            .block_execution_result_by_hash_with_epoch(
                                &inner.arena[*i].hash,
                                &pivot_hash,
                                true, /* update_cache */
                            )
                        {
                            epoch_receipts.push(r.receipts);
                        } else {
                            // Constructed pivot chain does not match receipts
                            // in db, so we have to
                            // recompute
                            // the receipts of this epoch
                            already_executed = false;
                            break;
                        }
                    }
                } else {
                    already_executed = false;
                }
                if already_executed {
                    let pivot_receipts_root =
                        BlockHeaderBuilder::compute_block_receipts_root(
                            &epoch_receipts,
                        );
                    let pivot_logs_bloom_hash =
                        BlockHeaderBuilder::compute_block_logs_bloom_hash(
                            &epoch_receipts,
                        );
                    self.data_man.insert_epoch_execution_commitments(
                        pivot_hash,
                        pivot_receipts_root,
                        pivot_logs_bloom_hash,
                    );
                } else {
                    let reward_execution_info = self
                        .executor
                        .get_reward_execution_info(inner, arena_index);
                    let epoch_block_hashes =
                        inner.get_epoch_block_hashes(arena_index);
                    let start_block_number =
                        inner.get_epoch_start_block_number(arena_index);
                    self.executor.compute_epoch(EpochExecutionTask::new(
                        pivot_hash,
                        epoch_block_hashes,
                        start_block_number,
                        reward_execution_info,
                        true,
                        false,
                    ));
                }
            }
        }
    }
}<|MERGE_RESOLUTION|>--- conflicted
+++ resolved
@@ -1342,20 +1342,10 @@
             while state_at < to_state_pos {
                 let epoch_arena_index =
                     inner.get_pivot_block_arena_index(state_at);
-<<<<<<< HEAD
-                let reward_execution_info =
-                    self.executor.get_reward_execution_info(
-                        &self.data_man,
-                        inner,
-                        epoch_arena_index,
-                    );
-                let task = EpochExecutionTask::new(
-=======
                 let reward_execution_info = self
                     .executor
                     .get_reward_execution_info(inner, epoch_arena_index);
-                self.executor.enqueue_epoch(EpochExecutionTask::new(
->>>>>>> 5e1ebdff
+                let task = EpochExecutionTask::new(
                     inner.arena[epoch_arena_index].hash,
                     inner.get_epoch_block_hashes(epoch_arena_index),
                     inner.get_epoch_start_block_number(epoch_arena_index),
