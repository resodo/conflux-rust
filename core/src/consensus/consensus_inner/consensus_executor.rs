// Copyright 2019 Conflux Foundation. All rights reserved.
// Conflux is free software and distributed under GNU General Public License.
// See http://www.gnu.org/licenses/

use super::super::debug::*;
use crate::{
    block_data_manager::BlockDataManager,
    consensus::ConsensusGraphInner,
    executive::{ExecutionError, Executive},
    machine::new_machine_with_builtin,
    parameters::{consensus::*, consensus_internal::*},
    state::{CleanupMode, State},
    statedb::StateDb,
    storage::{
        state::StateTrait,
        state_manager::{SnapshotAndEpochIdRef, StateManagerTrait},
    },
    vm::{Env, Spec},
    vm_factory::VmFactory,
    SharedTransactionPool,
};
use cfx_types::{BigEndianHash, H256, KECCAK_EMPTY_BLOOM, U256, U512};
use core::convert::TryFrom;
use hash::KECCAK_EMPTY_LIST_RLP;
use metrics::{register_meter_with_group, Meter, MeterTimer};
use parity_bytes::ToPretty;
use parking_lot::{Mutex, RwLock};
use primitives::{
    receipt::{
        Receipt, TRANSACTION_OUTCOME_EXCEPTION_WITHOUT_NONCE_BUMPING,
        TRANSACTION_OUTCOME_EXCEPTION_WITH_NONCE_BUMPING,
        TRANSACTION_OUTCOME_SUCCESS,
    },
    Block, BlockHeaderBuilder, SignedTransaction, StateRootWithAuxInfo,
    TransactionAddress,
};
use std::{
    collections::{BTreeMap, BTreeSet, HashMap, HashSet},
    convert::From,
    fmt::{Debug, Formatter},
    sync::{
        atomic::{AtomicBool, Ordering::Relaxed},
        mpsc::{channel, RecvError, Sender, TryRecvError},
        Arc,
    },
    thread::{self, JoinHandle},
};

lazy_static! {
    static ref CONSENSIS_EXECUTION_TIMER: Arc<dyn Meter> =
        register_meter_with_group("timer", "consensus::handle_epoch_execution");
    static ref CONSENSIS_COMPUTE_STATE_FOR_BLOCK_TIMER: Arc<dyn Meter> =
        register_meter_with_group(
            "timer",
            "consensus::compute_state_for_block"
        );
    static ref GOOD_TPS_METER: Arc<dyn Meter> =
        register_meter_with_group("system_metrics", "good_tps");
}

/// The RewardExecutionInfo struct includes most information to compute rewards
/// for old epochs
pub struct RewardExecutionInfo {
    pub epoch_blocks: Vec<Arc<Block>>,
    pub epoch_block_no_reward: Vec<bool>,
    pub epoch_block_anticone_difficulties: Vec<U512>,
}

impl Debug for RewardExecutionInfo {
    fn fmt(&self, f: &mut Formatter) -> std::fmt::Result {
        write!(
            f,
            "RewardExecutionInfo{{ epoch_blocks: {:?} \
             epoch_block_no_reward: {:?} \
             epoch_block_anticone_difficulties: {:?}}}",
            self.epoch_blocks
                .iter()
                .map(|b| b.hash())
                .collect::<Vec<H256>>(),
            self.epoch_block_no_reward,
            self.epoch_block_anticone_difficulties
        )
    }
}

#[derive(Debug)]
enum ExecutionTask {
    ExecuteEpoch(EpochExecutionTask),
    GetResult(GetExecutionResultTask),

    /// Stop task is used to stop the execution thread
    Stop,
}

/// The EpochExecutionTask struct includes all the information needed to execute
/// an epoch
#[derive(Debug)]
pub struct EpochExecutionTask {
    pub epoch_hash: H256,
    pub epoch_block_hashes: Vec<H256>,
    pub start_block_number: u64,
    pub reward_info: Option<RewardExecutionInfo>,
    pub on_local_pivot: bool,
    pub debug_record: Arc<Mutex<Option<ComputeEpochDebugRecord>>>,
}

impl EpochExecutionTask {
    pub fn new(
        epoch_hash: H256, epoch_block_hashes: Vec<H256>,
        start_block_number: u64, reward_info: Option<RewardExecutionInfo>,
        on_local_pivot: bool, debug_record: bool,
    ) -> Self
    {
        Self {
            epoch_hash,
            epoch_block_hashes,
            start_block_number,
            reward_info,
            on_local_pivot,
            debug_record: if debug_record {
                Arc::new(Mutex::new(Some(ComputeEpochDebugRecord::default())))
            } else {
                Arc::new(Mutex::new(None))
            },
        }
    }
}

/// `sender` is used to return the computed `(state_root, receipts_root,
/// logs_bloom_hash)` to the thread who sends this task.
#[derive(Debug)]
struct GetExecutionResultTask {
    pub epoch_hash: H256,
    pub sender: Sender<(StateRootWithAuxInfo, H256, H256)>,
}

/// ConsensusExecutor processes transaction execution tasks.
pub struct ConsensusExecutor {
    /// The thread responsible for execution transactions
    thread: Mutex<Option<JoinHandle<()>>>,

    /// The sender to send tasks to be executed by `self.thread`
    sender: Mutex<Sender<ExecutionTask>>,

    /// The state indicating whether the thread should be stopped
    stopped: AtomicBool,

    /// The handler to provide functions to handle `ExecutionTask` and execute
    /// transactions It is used both asynchronously by `self.thread` and
    /// synchronously by the executor itself
    pub handler: Arc<ConsensusExecutionHandler>,

    bench_mode: bool,
}

impl ConsensusExecutor {
    pub fn start(
        tx_pool: SharedTransactionPool, data_man: Arc<BlockDataManager>,
        vm: VmFactory, consensus_inner: Arc<RwLock<ConsensusGraphInner>>,
        bench_mode: bool, eth_compatibility_mode: bool,
    ) -> Arc<Self>
    {
        let handler = Arc::new(ConsensusExecutionHandler::new(
            tx_pool,
            data_man.clone(),
            vm,
            eth_compatibility_mode,
        ));
        let (sender, receiver) = channel();

        let executor_raw = ConsensusExecutor {
            thread: Mutex::new(None),
            sender: Mutex::new(sender),
            stopped: AtomicBool::new(false),
            handler: handler.clone(),
            bench_mode,
        };
        let executor = Arc::new(executor_raw);
        let executor_thread = executor.clone();
        // It receives blocks hashes from on_new_block and execute them
        let handle = thread::Builder::new()
            .name("Consensus Execution Worker".into())
            .spawn(move || loop {
                if executor_thread.stopped.load(Relaxed) {
                    // The thread should be stopped. The rest tasks in the queue will be discarded.
                    break;
                }
                let maybe_task = receiver.try_recv();
                match maybe_task {
                    Err(TryRecvError::Empty) => {
                        // The channel is empty, so we try to optimistically
                        // get later epochs to execute. Here we use `try_write` because some thread
                        // may wait for execution results while holding the Consensus Inner lock,
                        // if we wait on inner lock here we may get deadlock
                        let maybe_optimistic_task = consensus_inner
                            .try_write()
                            .and_then(|mut inner|
                                executor_thread.get_optimistic_execution_task(&mut *inner)
                            );
                        match maybe_optimistic_task {
                            Some(task) => {
                                debug!("Get optimistic_execution_task {:?}", task);
                                handler.handle_epoch_execution(task)
                            },
                            None => {
                                debug!("No optimistic tasks to execute, block for new tasks");
                                //  Even optimistic tasks are all finished, so we block and wait for
                                //  new execution tasks.
                                //  New optimistic tasks will only exist if pivot_chain changes,
                                //  and new tasks will be sent to `receiver` in this case, so this
                                // waiting will not prevent new optimistic tasks from being executed
                                if !handler.handle_recv_result(receiver.recv())
                                {
                                    break;
                                }
                            }
                        }
                    }
                    maybe_error => {
                        // Handle execution task in channel.
                        // If `maybe_task` is Err, it can only be
                        // `TryRecvError::Disconnected`, and it has the same
                        // meaning as `RecvError` for `recv()`
                        if !handler.handle_recv_result(
                            maybe_error.map_err(|_| RecvError),
                        ) {
                            break;
                        }
                    }
                }
            })
            .expect("Cannot fail");
        *executor.thread.lock() = Some(handle);
        executor
    }

    /// Wait until all tasks currently in the queue to be executed and return
    /// `(state_root, receipts_root, logs_bloom_hash)` of the given
    /// `epoch_hash`.
    ///
    /// It is the caller's responsibility to ensure that `epoch_hash` is indeed
    /// computed when all the tasks before are finished.
    // TODO Release Consensus inner lock if possible when the function is called
    pub fn wait_for_result(
        &self, epoch_hash: H256,
    ) -> (StateRootWithAuxInfo, H256, H256) {
        if self.bench_mode {
            (
                Default::default(),
                KECCAK_EMPTY_LIST_RLP,
                KECCAK_EMPTY_BLOOM,
            )
        } else {
            if self.handler.data_man.epoch_executed(&epoch_hash) {
                // The epoch already executed, so we do not need wait for the
                // queue to be empty
                return self
                    .handler
                    .get_execution_result(&epoch_hash)
                    .expect("it should success");
            }
            let (sender, receiver) = channel();
            debug!("Wait for execution result of epoch {:?}", epoch_hash);
            self.sender
                .lock()
                .send(ExecutionTask::GetResult(GetExecutionResultTask {
                    epoch_hash,
                    sender,
                }))
                .expect("Cannot fail");
            receiver.recv().unwrap()
        }
    }

    fn get_optimistic_execution_task(
        &self, inner: &mut ConsensusGraphInner,
    ) -> Option<EpochExecutionTask> {
        if !inner.inner_conf.enable_optimistic_execution {
            return None;
        }

        let opt_height = inner.optimistic_executed_height?;
        let epoch_arena_index = inner.get_pivot_block_arena_index(opt_height);

        // `on_local_pivot` is set to `true` because when we later skip its
        // execution on pivot chain, we will not notify tx pool, so we
        // will also notify in advance.
        let execution_task = EpochExecutionTask::new(
            inner.arena[epoch_arena_index].hash,
            inner.get_epoch_block_hashes(epoch_arena_index),
            inner.get_epoch_start_block_number(epoch_arena_index),
            self.get_reward_execution_info(inner, epoch_arena_index),
            true,
            false,
        );
        let next_opt_height = opt_height + 1;
        if next_opt_height
            >= inner.pivot_index_to_height(inner.pivot_chain.len())
        {
            inner.optimistic_executed_height = None;
        } else {
            inner.optimistic_executed_height = Some(next_opt_height);
        }
        Some(execution_task)
    }

    pub fn get_reward_execution_info_from_index(
        &self, inner: &mut ConsensusGraphInner,
        reward_index: Option<(usize, usize)>,
    ) -> Option<RewardExecutionInfo>
    {
        reward_index.map(
            |(pivot_arena_index, anticone_penalty_cutoff_epoch_arena_index)| {
                // Wait for the execution info populated for all blocks before
                // pivot_arena_index
                if !self.bench_mode {
                    self.wait_and_compute_execution_info_locked(
                        pivot_arena_index,
                        inner,
                    )
                    .unwrap();
                }

                let epoch_blocks =
                    inner.get_executable_epoch_blocks(pivot_arena_index);

                let mut epoch_block_no_reward =
                    Vec::with_capacity(epoch_blocks.len());
                let mut epoch_block_anticone_difficulties =
                    Vec::with_capacity(epoch_blocks.len());

                let epoch_difficulty =
                    inner.arena[pivot_arena_index].difficulty;
                let anticone_cutoff_epoch_anticone_set_ref_opt = inner
                    .anticone_cache
                    .get(anticone_penalty_cutoff_epoch_arena_index);
                let anticone_cutoff_epoch_anticone_set_opt;
                if let Some(r) = anticone_cutoff_epoch_anticone_set_ref_opt {
                    anticone_cutoff_epoch_anticone_set_opt = Some(r.clone());
                } else {
                    anticone_cutoff_epoch_anticone_set_opt = None;
                }
                let ordered_epoch_blocks = inner.arena[pivot_arena_index]
                    .data
                    .ordered_executable_epoch_blocks
                    .clone();
                for index in ordered_epoch_blocks.iter() {
                    let block_consensus_node = &inner.arena[*index];

                    let mut no_reward =
                        block_consensus_node.data.partial_invalid;
                    if !self.bench_mode {
                        if *index == pivot_arena_index {
                            no_reward =
                                block_consensus_node.data.partial_invalid
                                    || !inner.arena[pivot_arena_index]
                                        .data
                                        .state_valid;
                        } else {
                            no_reward = block_consensus_node
                                .data
                                .partial_invalid
                                || !inner.compute_vote_valid_for_pivot_block(
                                    *index,
                                    pivot_arena_index,
                                );
                        }
                    }
                    // If a block is partial_invalid, it won't have reward and
                    // anticone_difficulty will not be used, so it's okay to set
                    // it to 0.
                    let mut anticone_difficulty: U512 = 0.into();
                    if !no_reward {
                        let block_consensus_node_anticone_opt =
                            inner.anticone_cache.get(*index);
                        if block_consensus_node_anticone_opt.is_none()
                            || anticone_cutoff_epoch_anticone_set_opt.is_none()
                        {
                            anticone_difficulty = U512::from(U256::from(
                                inner.recompute_anticone_weight(
                                    *index,
                                    anticone_penalty_cutoff_epoch_arena_index,
                                ),
                            ));
                        } else {
                            let block_consensus_node_anticone: HashSet<usize> =
                                block_consensus_node_anticone_opt
                                    .unwrap()
                                    .iter()
                                    .filter(|idx| {
                                        inner.is_same_era(
                                            **idx,
                                            pivot_arena_index,
                                        )
                                    })
                                    .map(|idx| *idx)
                                    .collect();
                            let anticone_cutoff_epoch_anticone_set: HashSet<
                                usize,
                            > = anticone_cutoff_epoch_anticone_set_opt
                                .as_ref()
                                .unwrap()
                                .iter()
                                .filter(|idx| {
                                    inner.is_same_era(**idx, pivot_arena_index)
                                })
                                .map(|idx| *idx)
                                .collect();
                            let anticone_set = block_consensus_node_anticone
                                .difference(&anticone_cutoff_epoch_anticone_set)
                                .cloned()
                                .collect::<HashSet<_>>();
                            for a_index in anticone_set {
                                // TODO: Maybe consider to use base difficulty
                                // Check with the spec!
                                anticone_difficulty +=
                                    U512::from(U256::from(inner.block_weight(
                                        a_index, false, /* inclusive */
                                    )));
                            }
                        };

                        // TODO: check the clear definition of anticone penalty,
                        // normally and around the time of difficulty
                        // adjustment.
                        // LINT.IfChange(ANTICONE_PENALTY_1)
                        if anticone_difficulty / U512::from(epoch_difficulty)
                            >= U512::from(ANTICONE_PENALTY_RATIO)
                        {
                            no_reward = true;
                        }
                        // LINT.ThenChange(consensus/consensus_executor.
                        // rs#ANTICONE_PENALTY_2)
                    }
                    epoch_block_no_reward.push(no_reward);
                    epoch_block_anticone_difficulties.push(anticone_difficulty);
                }
                RewardExecutionInfo {
                    epoch_blocks,
                    epoch_block_no_reward,
                    epoch_block_anticone_difficulties,
                }
            },
        )
    }

    pub fn get_reward_execution_info(
        &self, inner: &mut ConsensusGraphInner, epoch_arena_index: usize,
    ) -> Option<RewardExecutionInfo> {
        self.get_reward_execution_info_from_index(
            inner,
            inner.get_pivot_reward_index(epoch_arena_index),
        )
    }

    fn wait_and_compute_execution_info(
        &self, me: usize, inner_lock: &RwLock<ConsensusGraphInner>,
    ) -> Result<(), String> {
        // We go up and find all states whose execution_infos are missing
        let waiting_blocks = inner_lock
            .read()
            .collect_blocks_missing_execution_info(me)?;
        // Now we wait without holding the inner lock
        // Note that we must use hash instead of index because once we release
        // the lock, there might be a checkpoint coming in to break
        // index FIXME: There could be situations that in the
        // data_manager, the result is removed due to checkpoint, FIXME:
        // for this rare case, we should make wait_for_result to pop up errors!
        let mut waiting_result = Vec::new();
        for (cur_hash_opt, state_block_hash) in waiting_blocks {
            let res = self.wait_for_result(state_block_hash);
            waiting_result.push((cur_hash_opt, res));
        }
        // Now we need to wait for the execution information of all missing
        // blocks to come back
        inner_lock
            .write()
            .compute_execution_info_for_blocks(waiting_result)?;
        Ok(())
    }

    fn wait_and_compute_execution_info_locked(
        &self, me: usize, inner: &mut ConsensusGraphInner,
    ) -> Result<(), String> {
        // We go up and find all states whose execution_infos are missing
        let waiting_blocks = inner.collect_blocks_missing_execution_info(me)?;
        trace!(
            "wait_and_compute_execution_info_locked: waiting_blocks={:?}",
            waiting_blocks
        );
        let mut waiting_result = Vec::new();
        for (cur_hash_opt, state_block_hash) in waiting_blocks {
            let res = self.wait_for_result(state_block_hash);
            waiting_result.push((cur_hash_opt, res));
        }
        trace!(
            "wait_and_compute_execution_info_locked: waiting_result={:?}",
            waiting_result
        );
        // Now we need to wait for the execution information of all missing
        // blocks to come back
        inner.compute_execution_info_for_blocks(waiting_result)?;
        Ok(())
    }

    pub fn get_blame_and_deferred_state_for_generation(
        &self, parent_block_hash: &H256,
        inner_lock: &RwLock<ConsensusGraphInner>,
    ) -> Result<(u32, StateRootWithAuxInfo, H256, H256, H256), String>
    {
        let parent;
        let last_state_block;
        {
            let inner = inner_lock.read();
            let parent_opt = inner.hash_to_arena_indices.get(parent_block_hash);
            if parent_opt.is_none() {
                return Err(
                    "Too old parent to prepare for generation".to_owned()
                );
            }
            parent = *parent_opt.unwrap();
            last_state_block = inner
                .get_state_block_with_delay(
                    parent_block_hash,
                    DEFERRED_STATE_EPOCH_COUNT as usize - 1,
                )?
                .clone();
        }
        let last_result = self.wait_for_result(last_state_block);
        self.wait_and_compute_execution_info(parent, inner_lock)?;
        {
            let inner = &mut *inner_lock.write();
            if inner.arena[parent].hash == *parent_block_hash {
                Ok(inner.compute_blame_and_state_with_execution_result(
                    parent,
                    last_result,
                )?)
            } else {
                Err("Too old parent/subtree to prepare for generation"
                    .to_owned())
            }
        }
    }

    /// Enqueue the epoch to be executed by the background execution thread
    /// The parameters are needed for the thread to execute this epoch without
    /// holding inner lock.
    pub fn enqueue_epoch(&self, task: EpochExecutionTask) -> bool {
        if !self.bench_mode {
            self.sender
                .lock()
                .send(ExecutionTask::ExecuteEpoch(task))
                .is_ok()
        } else {
            true
        }
    }

    /// Execute the epoch synchronously
    pub fn compute_epoch(&self, task: EpochExecutionTask) {
        if !self.bench_mode {
            self.handler.handle_epoch_execution(task)
        }
    }

    pub fn call_virtual(
        &self, tx: &SignedTransaction, epoch_id: &H256,
    ) -> Result<(Vec<u8>, U256), String> {
        self.handler.call_virtual(tx, epoch_id)
    }

    pub fn stop(&self) {
        // `stopped` is used to allow the execution thread to stopped even the
        // queue is not empty and `ExecutionTask::Stop` has not been
        // processed.
        self.stopped.store(true, Relaxed);

        // We still need this task because otherwise if the execution queue is
        // empty the execution thread will block on `recv` forever and
        // unable to check `stopped`
        self.sender
            .lock()
            .send(ExecutionTask::Stop)
            .expect("execution receiver exists");
        if let Some(thread) = self.thread.lock().take() {
            thread.join().ok();
        }
    }

    /// Binary search to find the starting point so we can execute to the end of
    /// the chain.
    /// Return the first index that is not executed,
    /// or return `chain.len()` if they are all executed (impossible for now).
    ///
    /// NOTE: If a state for an block exists, all the blocks on its pivot chain
    /// must have been executed and state committed. The receipts for these
    /// past blocks may not exist because the receipts on forks will be
    /// garbage-collected, but when we need them, we will recompute these
    /// missing receipts in `process_rewards_and_fees`. This 'recompute' is safe
    /// because the parent state exists. Thus, it's okay that here we do not
    /// check existence of the receipts that will be needed for reward
    /// computation during epoch execution.
    fn find_start_chain_index(
        inner: &ConsensusGraphInner, chain: &Vec<usize>,
    ) -> usize {
        let mut base = 0;
        let mut size = chain.len();
        while size > 1 {
            let half = size / 2;
            let mid = base + half;
            let epoch_hash = inner.arena[chain[mid]].hash;
            base = if inner.data_man.epoch_executed(&epoch_hash) {
                mid
            } else {
                base
            };
            size -= half;
        }
        let epoch_hash = inner.arena[chain[base]].hash;
        if inner.data_man.epoch_executed(&epoch_hash) {
            base + 1
        } else {
            base
        }
    }

    /// This is a blocking call to force the execution engine to compute the
    /// state of a block immediately
    pub fn compute_state_for_block(
        &self, block_hash: &H256, inner: &mut ConsensusGraphInner,
    ) -> Result<(StateRootWithAuxInfo, H256, H256), String> {
        let _timer = MeterTimer::time_func(
            CONSENSIS_COMPUTE_STATE_FOR_BLOCK_TIMER.as_ref(),
        );
        // If we already computed the state of the block before, we should not
        // do it again
        debug!("compute_state_for_block {:?}", block_hash);
        {
            if let Ok(maybe_cached_state) =
                self.handler.data_man.storage_manager.get_state_no_commit(
                    SnapshotAndEpochIdRef::new(&block_hash.clone(), None),
                )
            {
                match maybe_cached_state {
                    Some(cached_state) => {
                        if let Some(epoch_execution_commitments) = self
                            .handler
                            .data_man
                            .get_epoch_execution_commitments(&block_hash)
                        {
                            return Ok((
                                cached_state.get_state_root().unwrap().unwrap(),
                                epoch_execution_commitments.receipts_root,
                                epoch_execution_commitments.logs_bloom_hash,
                            ));
                        }
                    }
                    None => {}
                }
            } else {
                return Err("Internal storage error".to_owned());
            }
        }
        let me_opt = inner.hash_to_arena_indices.get(block_hash);
        if me_opt == None {
            return Err("Block hash not found!".to_owned());
        }
        let me: usize = *me_opt.unwrap();
        let block_height = inner.arena[me].height;
        let mut fork_height = block_height;
        let mut chain: Vec<usize> = Vec::new();
        let mut idx = me;
        while fork_height > 0
            && (fork_height >= inner.get_pivot_height()
                || inner.get_pivot_block_arena_index(fork_height) != idx)
        {
            chain.push(idx);
            fork_height -= 1;
            idx = inner.arena[idx].parent;
        }
        // Because we have genesis at height 0, this should always be true
        debug_assert!(inner.get_pivot_block_arena_index(fork_height) == idx);
        debug!("Forked at index {} height {}", idx, fork_height);
        chain.push(idx);
        chain.reverse();
        let start_chain_index =
            ConsensusExecutor::find_start_chain_index(inner, &chain);
        debug!("Start execution from index {}", start_chain_index);

        // We need the state of the fork point to start executing the fork
        if start_chain_index != 0 {
            let mut last_state_height =
                if inner.get_pivot_height() > DEFERRED_STATE_EPOCH_COUNT {
                    inner.get_pivot_height() - DEFERRED_STATE_EPOCH_COUNT
                } else {
                    0
                };

            last_state_height += 1;
            while last_state_height <= fork_height {
                let epoch_arena_index =
                    inner.get_pivot_block_arena_index(last_state_height);
                let reward_execution_info =
                    self.get_reward_execution_info(inner, epoch_arena_index);
                self.enqueue_epoch(EpochExecutionTask::new(
                    inner.arena[epoch_arena_index].hash,
                    inner.get_epoch_block_hashes(epoch_arena_index),
                    inner.get_epoch_start_block_number(epoch_arena_index),
                    reward_execution_info,
                    false,
                    false,
                ));
                last_state_height += 1;
            }
        }

        for fork_chain_index in start_chain_index..chain.len() {
            let epoch_arena_index = chain[fork_chain_index];
            let reward_index = inner.get_pivot_reward_index(epoch_arena_index);

            let reward_execution_info =
                self.get_reward_execution_info_from_index(inner, reward_index);
            self.enqueue_epoch(EpochExecutionTask::new(
                inner.arena[epoch_arena_index].hash,
                inner.get_epoch_block_hashes(epoch_arena_index),
                inner.get_epoch_start_block_number(epoch_arena_index),
                reward_execution_info,
                false,
                false,
            ));
        }

        let (state_root, receipts_root, logs_bloom_hash) =
            self.wait_for_result(*block_hash);
        debug!(
            "Epoch {:?} has state_root={:?} receipts_root={:?} logs_bloom_hash={:?}",
            inner.arena[me].hash, state_root, receipts_root, logs_bloom_hash
        );

        Ok((state_root, receipts_root, logs_bloom_hash))
    }
}

pub struct ConsensusExecutionHandler {
    tx_pool: SharedTransactionPool,
    data_man: Arc<BlockDataManager>,
    pub vm: VmFactory,
    eth_compatibility_mode: bool,
}

impl ConsensusExecutionHandler {
    pub fn new(
        tx_pool: SharedTransactionPool, data_man: Arc<BlockDataManager>,
        vm: VmFactory, eth_compatibility_mode: bool,
    ) -> Self
    {
        ConsensusExecutionHandler {
            tx_pool,
            data_man,
            vm,
            eth_compatibility_mode,
        }
    }

    /// Return `false` if someting goes wrong, and we will break the working
    /// loop. `maybe_task` should match results from `recv()`, so it does not
    /// contain `Empty` case.
    fn handle_recv_result(
        &self, maybe_task: Result<ExecutionTask, RecvError>,
    ) -> bool {
        match maybe_task {
            Ok(task) => self.handle_execution_work(task),
            Err(e) => {
                warn!("Consensus Executor stopped by Err={:?}", e);
                false
            }
        }
    }

    /// Always return `true` for now
    fn handle_execution_work(&self, task: ExecutionTask) -> bool {
        debug!("Receive execution task: {:?}", task);
        match task {
            ExecutionTask::ExecuteEpoch(task) => {
                self.handle_epoch_execution(task)
            }
            ExecutionTask::GetResult(task) => self.handle_get_result_task(task),
            ExecutionTask::Stop => return false,
        }
        true
    }

    fn handle_epoch_execution(&self, task: EpochExecutionTask) {
        let _timer = MeterTimer::time_func(CONSENSIS_EXECUTION_TIMER.as_ref());
        self.compute_epoch(
            &task.epoch_hash,
            &task.epoch_block_hashes,
            task.start_block_number,
            &task.reward_info,
            task.on_local_pivot,
            &mut *task.debug_record.lock(),
        );
    }

    fn handle_get_result_task(&self, task: GetExecutionResultTask) {
        task.sender
            .send(
                self.get_execution_result(&task.epoch_hash).expect(
                    "The caller of wait_for_result ensures the existence",
                ),
            )
            .expect("Consensus Worker fails");
    }

    fn get_execution_result(
        &self, epoch_hash: &H256,
    ) -> Option<(StateRootWithAuxInfo, H256, H256)> {
        let state_root = self
            .data_man
            .storage_manager
            .get_state_no_commit(SnapshotAndEpochIdRef::new(epoch_hash, None))
            .expect("No DB Error")?
            .get_state_root()
            .expect("No DB Error")?;

        let epoch_execution_commitments =
            self.data_man.get_epoch_execution_commitments(epoch_hash)?;
        Some((
            state_root,
            epoch_execution_commitments.receipts_root,
            epoch_execution_commitments.logs_bloom_hash,
        ))
    }

    /// Compute the epoch `epoch_hash`, and skip it if already computed.
    /// After the function is called, it's assured that the state, the receipt
    /// root, and the receipts of blocks executed by this epoch exist.
    ///
    /// TODO Not sure if this difference is important.
    /// One different between skipped execution in pivot chain is that the
    /// transactions packed in the skipped epoch will be checked if they can
    /// be recycled.
    pub fn compute_epoch(
        &self, epoch_hash: &H256, epoch_block_hashes: &Vec<H256>,
        start_block_number: u64,
        reward_execution_info: &Option<RewardExecutionInfo>,
        on_local_pivot: bool,
        debug_record: &mut Option<ComputeEpochDebugRecord>,
    )
    {
        // Check if the state has been computed
        if debug_record.is_none()
            && self.data_man.epoch_executed_and_recovered(
                &epoch_hash,
                &epoch_block_hashes,
                on_local_pivot,
            )
        {
            if on_local_pivot {
                self.tx_pool.set_best_executed_epoch(epoch_hash);
            }
            debug!("Skip execution in prefix {:?}", epoch_hash);
            return;
        }

        // Get blocks in this epoch after skip checking
        let epoch_blocks = self
            .data_man
            .blocks_by_hash_list(
                epoch_block_hashes,
                true, /* update_cache */
            )
            .expect("blocks exist");
        let pivot_block = epoch_blocks.last().expect("Not empty");

        debug!(
            "Process tx epoch_id={}, block_count={}",
            epoch_hash,
            epoch_blocks.len()
        );

        let mut state = State::new(
            StateDb::new(
                self.data_man
                    .storage_manager
                    .get_state_for_next_epoch(
                        // FIXME: delta height.
                        SnapshotAndEpochIdRef::new(
                            pivot_block.block_header.parent_hash(),
                            Some(pivot_block.block_header.height() - 1),
                        ),
                    )
                    .expect("No db error")
                    // Unwrapping is safe because the state exists.
                    .expect("State exists"),
            ),
            0.into(),
            self.vm.clone(),
        );
        self.process_epoch_transactions(
            &mut state,
            &epoch_blocks,
            start_block_number,
            on_local_pivot,
        );

        if let Some(reward_execution_info) = reward_execution_info {
            // Calculate the block reward for blocks inside the epoch
            // All transaction fees are shared among blocks inside one epoch
            self.process_rewards_and_fees(
                &mut state,
                &reward_execution_info,
                on_local_pivot,
                debug_record,
            );
        }

        // FIXME: We may want to propagate the error up
        let state_root = if on_local_pivot {
            state.commit_and_notify(*epoch_hash, &self.tx_pool).unwrap();
            self.tx_pool.set_best_executed_epoch(epoch_hash);
        } else {
            state.commit(*epoch_hash).unwrap();
        };
        let epoch_execution_commitments = self
            .data_man
            .get_epoch_execution_commitments(&epoch_hash)
            .unwrap();
        debug!(
            "compute_epoch: on_local_pivot={}, epoch={:?} state_root={:?} receipt_root={:?}, logs_bloom_hash={:?}",
            on_local_pivot, epoch_hash, state_root, epoch_execution_commitments.receipts_root, epoch_execution_commitments.logs_bloom_hash,
        );
    }

    fn process_epoch_transactions(
        &self, state: &mut State, epoch_blocks: &Vec<Arc<Block>>,
        start_block_number: u64, on_local_pivot: bool,
    ) -> Vec<Arc<Vec<Receipt>>>
    {
        let pivot_block = epoch_blocks.last().expect("Epoch not empty");
        let spec = Spec::new_spec();
        let machine = new_machine_with_builtin();
        let mut epoch_receipts = Vec::with_capacity(epoch_blocks.len());
        let mut to_pending = Vec::new();
        let mut block_number = start_block_number;
        for block in epoch_blocks.iter() {
            let mut receipts = Vec::new();
            debug!(
                "process txs in block: hash={:?}, tx count={:?}",
                block.hash(),
                block.transactions.len()
            );
            let mut env = Env {
                number: block_number,
                author: block.block_header.author().clone(),
                timestamp: block.block_header.timestamp(),
                difficulty: block.block_header.difficulty().clone(),
                gas_used: U256::zero(),
                last_hashes: Arc::new(vec![]),
                gas_limit: U256::from(block.block_header.gas_limit()),
            };
            block_number += 1;
            let mut accumulated_fee: U256 = 0.into();
            let mut n_invalid_nonce = 0;
            let mut n_ok = 0;
            let mut n_other = 0;
            let mut cumulative_gas_used = U256::zero();
            for (idx, transaction) in block.transactions.iter().enumerate() {
                let mut tx_outcome_status =
                    TRANSACTION_OUTCOME_EXCEPTION_WITHOUT_NONCE_BUMPING;
                let mut transaction_logs = Vec::new();
                let mut nonce_increased = false;

                let r = {
                    Executive::new(state, &env, &machine, &spec).transact(
                        transaction,
                        &mut nonce_increased,
                        self.eth_compatibility_mode,
                    )
                };
                // TODO Store fine-grained output status in receipts.
                // Note now NotEnoughCash has
                // outcome_status=TRANSACTION_OUTCOME_EXCEPTION,
                // but its nonce is increased, which might need fixing.
                match r {
                    Err(ExecutionError::NotEnoughBaseGas {
                        required: _,
                        got: _,
                    })
                    | Err(ExecutionError::SenderMustExist {})
                    | Err(ExecutionError::Internal(_)) => {
                        trace!(
                            "tx execution error: transaction={:?}, err={:?}",
                            transaction,
                            r
                        );
                    }
                    Err(ExecutionError::InvalidNonce { expected, got }) => {
                        // not inc nonce
                        n_invalid_nonce += 1;
                        trace!("tx execution InvalidNonce without inc_nonce: transaction={:?}, err={:?}", transaction.clone(), r);
                        // Add future transactions back to pool if we are
                        // not verifying forking chain
                        if on_local_pivot && got > expected {
                            trace!(
                                "To re-add transaction ({:?}) to pending pool",
                                transaction.clone()
                            );
                            to_pending.push(transaction.clone());
                        }
                    }
                    Ok(ref executed) => {
                        if executed.exception.is_some() {
                            trace!(
                                "tx execution error: transaction={:?}, err={:?}",
                                transaction, r
                            );
                        } else {
                            env.gas_used = executed.cumulative_gas_used;
                            cumulative_gas_used = executed.cumulative_gas_used;
                            n_ok += 1;
                            GOOD_TPS_METER.mark(1);
                            trace!("tx executed successfully: transaction={:?}, result={:?}, in block {:?}", transaction, executed, block.hash());
                            accumulated_fee += executed.fee;
                            transaction_logs = executed.logs.clone();
                            tx_outcome_status = TRANSACTION_OUTCOME_SUCCESS;
                        }
                    }
                    _ => {
                        n_other += 1;
                        trace!("tx executed: transaction={:?}, result={:?}, in block {:?}", transaction, r, block.hash());
                    }
                }

                if nonce_increased
                    && tx_outcome_status != TRANSACTION_OUTCOME_SUCCESS
                {
                    tx_outcome_status =
                        TRANSACTION_OUTCOME_EXCEPTION_WITH_NONCE_BUMPING;
                }

                let receipt = Receipt::new(
                    tx_outcome_status,
                    cumulative_gas_used,
                    transaction_logs,
                );
                receipts.push(receipt);

                if on_local_pivot {
                    let hash = transaction.hash();
                    let tx_addr = TransactionAddress {
                        block_hash: block.hash(),
                        index: idx,
                    };
                    if tx_outcome_status
                        != TRANSACTION_OUTCOME_EXCEPTION_WITHOUT_NONCE_BUMPING
                    {
                        self.data_man
                            .insert_transaction_address(&hash, &tx_addr);
                    }
                }
            }

            let block_receipts = Arc::new(receipts);
            self.data_man.insert_block_results(
                block.hash(),
                pivot_block.hash(),
                block_receipts.clone(),
                on_local_pivot,
            );
            epoch_receipts.push(block_receipts);
            debug!(
                "n_invalid_nonce={}, n_ok={}, n_other={}",
                n_invalid_nonce, n_ok, n_other
            );
        }

        self.data_man.insert_epoch_execution_commitments(
            pivot_block.hash(),
            BlockHeaderBuilder::compute_block_receipts_root(&epoch_receipts),
            BlockHeaderBuilder::compute_block_logs_bloom_hash(&epoch_receipts),
        );

        if on_local_pivot {
            self.tx_pool.recycle_transactions(to_pending);
        }

        debug!("Finish processing tx for epoch");
        epoch_receipts
    }

    /// `epoch_block_states` includes if a block is partial invalid and its
    /// anticone difficulty
    fn process_rewards_and_fees(
        &self, state: &mut State, reward_info: &RewardExecutionInfo,
        on_local_pivot: bool,
        debug_record: &mut Option<ComputeEpochDebugRecord>,
    )
    {
        /// (Fee, SetOfPackingBlockHash)
        struct TxExecutionInfo(U256, BTreeSet<H256>);

        let epoch_blocks = &reward_info.epoch_blocks;
        let pivot_block = epoch_blocks.last().expect("Not empty");
        let reward_epoch_hash = pivot_block.hash();
        debug!("Process rewards and fees for {:?}", reward_epoch_hash);
        let epoch_difficulty = pivot_block.block_header.difficulty();

        let epoch_size = epoch_blocks.len();
        let mut epoch_block_total_rewards = Vec::with_capacity(epoch_size);

        // Base reward and anticone penalties.
        for (enum_idx, block) in epoch_blocks.iter().enumerate() {
            let no_reward = reward_info.epoch_block_no_reward[enum_idx];

            if no_reward {
                epoch_block_total_rewards.push(U256::from(0));
                if debug_record.is_some() {
                    let debug_out = debug_record.as_mut().unwrap();
                    debug_out.no_reward_blocks.push(block.hash());
                }
            } else {
                let mut reward = if block.block_header.pow_quality
                    >= *epoch_difficulty
                {
                    U512::from(BASE_MINING_REWARD) * U512::from(CONFLUX_TOKEN)
                } else {
                    debug!(
                        "Block {} pow_quality {} is less than epoch_difficulty {}!",
                        block.hash(), block.block_header.pow_quality, epoch_difficulty
                    );
                    0.into()
                };

                if debug_record.is_some() {
                    let debug_out = debug_record.as_mut().unwrap();
                    debug_out.block_rewards.push(BlockHashAuthorValue(
                        block.hash(),
                        block.block_header.author().clone(),
                        U256::try_from(reward).unwrap(),
                    ));
                }

                if reward > 0.into() {
                    let anticone_difficulty =
                        reward_info.epoch_block_anticone_difficulties[enum_idx];
                    // LINT.IfChange(ANTICONE_PENALTY_2)
                    let anticone_penalty = reward * anticone_difficulty
                        / U512::from(epoch_difficulty)
                        * anticone_difficulty
                        / U512::from(epoch_difficulty)
                        / U512::from(ANTICONE_PENALTY_RATIO)
                        / U512::from(ANTICONE_PENALTY_RATIO);
                    // Lint.ThenChange(consensus/mod.rs#ANTICONE_PENALTY_1)

                    debug_assert!(reward > anticone_penalty);
                    reward -= anticone_penalty;

                    if debug_record.is_some() {
                        let debug_out = debug_record.as_mut().unwrap();
                        debug_out.anticone_penalties.push(
                            BlockHashAuthorValue(
                                block.hash(),
                                block.block_header.author().clone(),
                                U256::try_from(anticone_penalty).unwrap(),
                            ),
                        );
                        //
                        // debug_out.anticone_set_size.push(BlockHashValue(
                        //                            block.hash(),
                        //
                        // reward_info.epoch_block_anticone_set_sizes
                        //                                [enum_idx],
                        //                        ));
                    }
                }

                debug_assert!(reward <= U512::from(U256::max_value()));
                epoch_block_total_rewards.push(U256::try_from(reward).unwrap());
            }
        }

        // Tx fee for each block in this epoch
        let mut tx_fee = HashMap::new();

        // Compute tx_fee of each block based on gas_used and gas_price of every
        // tx
        let mut epoch_receipts = None;
        for (enum_idx, block) in epoch_blocks.iter().enumerate() {
            let block_hash = block.hash();
            // TODO: better redesign to avoid recomputation.
            let receipts = match self
                .data_man
                .block_execution_result_by_hash_with_epoch(
                    &block_hash,
                    &reward_epoch_hash,
                    true, /* update_cache */
                ) {
                Some(receipts) => receipts.receipts,
                None => {
                    let ctx = self
                        .data_man
                        .get_epoch_execution_context(&reward_epoch_hash)
                        .unwrap();

                    // We need to return receipts instead of getting it through
                    // function get_receipts, because it's
                    // possible that the computed receipts is deleted by garbage
                    // collection before we try get it
                    if epoch_receipts.is_none() {
                        epoch_receipts = Some(self.recompute_states(
                            &reward_epoch_hash,
                            &epoch_blocks,
                            ctx.start_block_number,
                        ));
                    }
                    epoch_receipts.as_ref().unwrap()[enum_idx].clone()
                }
            };

            let mut last_gas_used = U256::zero();
            debug_assert!(receipts.len() == block.transactions.len());
            for (idx, tx) in block.transactions.iter().enumerate() {
                let gas_used = receipts[idx].gas_used - last_gas_used;
                let fee = tx.gas_price * gas_used;
                let info = tx_fee
                    .entry(tx.hash())
                    .or_insert(TxExecutionInfo(fee, BTreeSet::default()));
                // The same transaction is executed only once.
                debug_assert!(
                    fee.is_zero() || info.0.is_zero() || info.1.len() == 0
                );
                // `false` means the block is fully valid
                // Partial invalid blocks will not share the tx fee
                if reward_info.epoch_block_no_reward[enum_idx] == false {
                    info.1.insert(block_hash);
                }
                if !fee.is_zero() && info.0.is_zero() {
                    info.0 = fee;
                }
                last_gas_used = receipts[idx].gas_used;
            }
        }

        let mut block_tx_fees = HashMap::new();
        for TxExecutionInfo(fee, block_set) in tx_fee.values() {
            if block_set.is_empty() {
                // tx_fee for the transactions executed in a partial invalid
                // blocks and not packed in other blocks will be lost
                continue;
            }
            let block_count = U256::from(block_set.len());
            let quotient: U256 = *fee / block_count;
            let mut remainder: U256 = *fee - (block_count * quotient);
            for block_hash in block_set {
                let reward =
                    block_tx_fees.entry(*block_hash).or_insert(U256::zero());
                *reward += quotient;
                if !remainder.is_zero() {
                    *reward += 1.into();
                    remainder -= 1.into();
                }
            }
        }

        let mut merged_rewards = BTreeMap::new();

        for (enum_idx, block) in epoch_blocks.iter().enumerate() {
            let reward = &mut epoch_block_total_rewards[enum_idx];
            let block_hash = block.hash();
            // Add tx fee to reward.
            if let Some(fee) = block_tx_fees.get(&block_hash) {
                *reward += *fee;
                if !debug_record.is_none() {
                    let debug_out = debug_record.as_mut().unwrap();
                    debug_out.tx_fees.push(BlockHashAuthorValue(
                        block_hash,
                        block.block_header.author().clone(),
                        *fee,
                    ));
                }
            }

            *merged_rewards
                .entry(*block.block_header.author())
                .or_insert(U256::from(0)) += *reward;

            if debug_record.is_some() {
                let debug_out = debug_record.as_mut().unwrap();
                debug_out.block_final_rewards.push(BlockHashAuthorValue(
                    block_hash,
                    block.block_header.author().clone(),
                    *reward,
                ));
            }
            if on_local_pivot {
                self.data_man
                    .receipts_retain_epoch(&block_hash, &reward_epoch_hash);
            }
        }

        debug!("Give rewards merged_reward={:?}", merged_rewards);

        for (address, reward) in merged_rewards {
            state
                .add_balance(&address, &reward, CleanupMode::ForceCreate)
                .unwrap();

            if debug_record.is_some() {
                let debug_out = debug_record.as_mut().unwrap();
                debug_out
                    .merged_rewards_by_author
                    .push(AuthorValue(address, reward));
                debug_out.state_ops.push(StateOp::OpNameKeyMaybeValue {
                    op_name: "add_balance".to_string(),
                    key: address.to_hex().as_bytes().to_vec(),
                    maybe_value: Some({
                        let h: H256 = BigEndianHash::from_uint(&reward);
                        h.to_hex().as_bytes().to_vec()
                    }),
                });
            }
        }
    }

    fn recompute_states(
        &self, pivot_hash: &H256, epoch_blocks: &Vec<Arc<Block>>,
        start_block_number: u64,
    ) -> Vec<Arc<Vec<Receipt>>>
    {
        debug!(
            "Recompute receipts epoch_id={}, block_count={}",
            pivot_hash,
            epoch_blocks.len(),
        );
        let pivot_block = epoch_blocks.last().expect("Not empty");
        let mut state = State::new(
            StateDb::new(
                self.data_man
                    .storage_manager
                    .get_state_for_next_epoch(
                        // FIXME: delta height
                        SnapshotAndEpochIdRef::new(
                            pivot_block.block_header.parent_hash(),
                            Some(pivot_block.block_header.height() - 1),
                        ),
                    )
                    .unwrap()
                    // Unwrapping is safe because the state exists.
                    .unwrap(),
            ),
            0.into(),
            self.vm.clone(),
        );
        self.process_epoch_transactions(
            &mut state,
            &epoch_blocks,
            start_block_number,
            false,
        )
    }

    pub fn call_virtual(
        &self, tx: &SignedTransaction, epoch_id: &H256,
    ) -> Result<(Vec<u8>, U256), String> {
        let spec = Spec::new_spec();
        let machine = new_machine_with_builtin();
        let mut state = State::new(
            StateDb::new(
                self.data_man
                    .storage_manager
                    .get_state_no_commit(SnapshotAndEpochIdRef::new(
                        epoch_id, None,
                    ))
                    .unwrap()
                    // Unwrapping is safe because the state exists.
                    .unwrap(),
            ),
            0.into(),
            self.vm.clone(),
        );
        let best_block_header = self.data_man.block_header_by_hash(epoch_id);
        trace!("best_block_header: {:?}", best_block_header);
        let time_stamp = match best_block_header {
            Some(header) => header.timestamp(),
            None => Default::default(),
        };
        let env = Env {
            number: 0, // TODO: replace 0 with correct cardinal number
            author: Default::default(),
            timestamp: time_stamp,
            difficulty: Default::default(),
            gas_used: U256::zero(),
            last_hashes: Arc::new(vec![]),
            gas_limit: tx.gas.clone(),
        };
        let mut ex = Executive::new(&mut state, &env, &machine, &spec);
<<<<<<< HEAD
        let mut nonce_increased = false;
        let r = ex.transact(
            tx,
            &mut nonce_increased,
            false, /* eth_compatibility_mode */
        );
=======
        let r = ex.transact_virtual(tx);
>>>>>>> 5e1ebdff
        trace!("Execution result {:?}", r);
        r.map(|r| (r.output, r.gas_used))
            .map_err(|e| format!("execution error: {:?}", e))
    }
}<|MERGE_RESOLUTION|>--- conflicted
+++ resolved
@@ -1395,16 +1395,12 @@
             gas_limit: tx.gas.clone(),
         };
         let mut ex = Executive::new(&mut state, &env, &machine, &spec);
-<<<<<<< HEAD
         let mut nonce_increased = false;
-        let r = ex.transact(
+        let r = ex.transact_virtual(
             tx,
             &mut nonce_increased,
             false, /* eth_compatibility_mode */
         );
-=======
-        let r = ex.transact_virtual(tx);
->>>>>>> 5e1ebdff
         trace!("Execution result {:?}", r);
         r.map(|r| (r.output, r.gas_used))
             .map_err(|e| format!("execution error: {:?}", e))
