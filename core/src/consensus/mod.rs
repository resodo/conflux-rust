// Copyright 2019 Conflux Foundation. All rights reserved.
// Conflux is free software and distributed under GNU General Public License.
// See http://www.gnu.org/licenses/

mod anticone_cache;
pub mod consensus_inner;
mod debug;
mod pastset_cache;

use super::consensus::consensus_inner::{
    confirmation_meter::ConfirmationMeter,
    consensus_executor::ConsensusExecutor,
    consensus_new_block_handler::ConsensusNewBlockHandler,
};
<<<<<<< HEAD
use crate::{
    block_data_manager::BlockDataManager, bytes::Bytes, pow::ProofOfWorkConfig,
    state::State, state_exposer::SharedStateExposer,
    statistics::SharedStatistics, transaction_pool::SharedTransactionPool,
    verification::VerificationConfig, vm_factory::VmFactory,
};
use cfx_types::{Bloom, H160, H256, U256};
// use fenwick_tree::FenwickTree;
=======
>>>>>>> 5e1ebdff
pub use crate::consensus::consensus_inner::{
    ConsensusGraphInner, ConsensusInnerConfig,
};
use crate::{
    block_data_manager::{BlockDataManager, BlockExecutionResultWithEpoch},
    bytes::Bytes,
    parameters::{block::REFEREE_BOUND, consensus::*, consensus_internal::*},
    pow::ProofOfWorkConfig,
    state::State,
    state_exposer::{ConsensusGraphBlockState, STATE_EXPOSER},
    statedb::StateDb,
    statistics::SharedStatistics,
    storage::{state_manager::StateManagerTrait, SnapshotAndEpochIdRef},
    transaction_pool::SharedTransactionPool,
    vm_factory::VmFactory,
};
use cfx_types::{Bloom, H160, H256, U256};
use metrics::{register_meter_with_group, Meter, MeterTimer};
use parking_lot::{Mutex, RwLock};
use primitives::{
    epoch::BlockHashOrEpochNumber,
    filter::{Filter, FilterError},
    log_entry::{LocalizedLogEntry, LogEntry},
    receipt::Receipt,
    EpochNumber, SignedTransaction, StateRootWithAuxInfo, TransactionAddress,
};
use rayon::prelude::*;
use std::{
    cmp::Reverse,
    collections::{HashMap, HashSet},
    sync::Arc,
    thread::sleep,
    time::Duration,
};

lazy_static! {
    static ref CONSENSIS_ON_NEW_BLOCK_TIMER: Arc<dyn Meter> =
        register_meter_with_group("timer", "consensus_on_new_block_timer");
}

#[derive(Clone)]
pub struct ConsensusConfig {
    // If we hit invalid state root, we will dump the information into a
    // directory specified here. This is useful for testing.
    pub debug_dump_dir_invalid_state_root: String,
    // When bench_mode is true, the PoW solution verification will be skipped.
    // The transaction execution will also be skipped and only return the
    // pair of (KECCAK_NULL_RLP, KECCAK_EMPTY_LIST_RLP) This is for testing
    // only
    pub bench_mode: bool,
    // The configuration used by inner data
    pub inner_conf: ConsensusInnerConfig,
    pub no_defer: bool,
}

#[derive(Debug)]
pub struct ConsensusGraphStatistics {
    pub inserted_block_count: usize,
    pub processed_block_count: usize,
}

impl ConsensusGraphStatistics {
    pub fn new() -> ConsensusGraphStatistics {
        ConsensusGraphStatistics {
            inserted_block_count: 0,
            processed_block_count: 0,
        }
    }

    pub fn clear(&mut self) {
        self.inserted_block_count = 0;
        self.processed_block_count = 0;
    }
}

#[derive(Default)]
pub struct BestInformation {
    pub best_block_hash: H256,
    pub best_epoch_number: u64,
    pub current_difficulty: U256,
    // terminal_block_hashes will be None if it is same as the
    // bounded_terminal_block_hashes. This is just to save some space.
    pub terminal_block_hashes: Option<Vec<H256>>,
    pub bounded_terminal_block_hashes: Vec<H256>,
}

/// ConsensusGraph is a layer on top of SynchronizationGraph. A SyncGraph
/// collect all blocks that the client has received so far, but a block can only
/// be delivered to the ConsensusGraph if 1) the whole block content is
/// available and 2) all of its past blocks are also in the ConsensusGraph.
///
/// ConsensusGraph maintains the TreeGraph structure of the client and
/// implements *GHAST*/*Conflux* algorithm to determine the block total order.
/// It dispatches transactions in epochs to ConsensusExecutor to process. To
/// avoid executing too many execution reroll caused by transaction order
/// oscillation. It defers the transaction execution for a few epochs.
pub struct ConsensusGraph {
    pub inner: Arc<RwLock<ConsensusGraphInner>>,
    pub txpool: SharedTransactionPool,
    pub data_man: Arc<BlockDataManager>,
    executor: Arc<ConsensusExecutor>,
    pub statistics: SharedStatistics,
    pub new_block_handler: ConsensusNewBlockHandler,
    pub confirmation_meter: ConfirmationMeter,
    /// Make sure that it is only modified when holding inner lock to prevent
    /// any inconsistency
    best_info: RwLock<Arc<BestInformation>>,
    /// This is the hash of latest block inserted into consensus graph.
    /// Since the critical section is very short, a `Mutex` is enough.
    pub latest_inserted_block: Mutex<H256>,
    /// This HashMap stores whether the state in header is correct or not for
    /// pivot blocks from current era genesis to first trusted blame block
    /// after current era stable genesis.
    /// We use `Mutex` here because other thread will only modify it once and
    /// after that only current thread will operate this map.
    pub pivot_block_state_valid_map: Mutex<HashMap<H256, bool>>,
}

pub type SharedConsensusGraph = Arc<ConsensusGraph>;

impl ConsensusGraph {
    /// Build the ConsensusGraph with a specific era genesis block and various
    /// other components. The execution will be skipped if bench_mode sets
    /// to true. The height of
    pub fn with_era_genesis_block(
        conf: ConsensusConfig, vm: VmFactory, txpool: SharedTransactionPool,
        statistics: SharedStatistics, data_man: Arc<BlockDataManager>,
        pow_config: ProofOfWorkConfig, era_genesis_block_hash: &H256,
<<<<<<< HEAD
        state_exposer: SharedStateExposer, eth_compatibility_mode: bool,
=======
>>>>>>> 5e1ebdff
    ) -> Self
    {
        let inner =
            Arc::new(RwLock::new(ConsensusGraphInner::with_era_genesis_block(
                pow_config,
                data_man.clone(),
                conf.inner_conf.clone(),
                era_genesis_block_hash,
                None,
            )));
        let executor = ConsensusExecutor::start(
            txpool.clone(),
            data_man.clone(),
            vm,
            inner.clone(),
            conf.bench_mode,
            eth_compatibility_mode,
        );
        let confirmation_meter = ConfirmationMeter::new();

        let graph = ConsensusGraph {
            inner,
            txpool: txpool.clone(),
            data_man: data_man.clone(),
            executor: executor.clone(),
            statistics: statistics.clone(),
            new_block_handler: ConsensusNewBlockHandler::new(
                conf, txpool, data_man, executor, statistics,
            ),
            confirmation_meter,
            best_info: RwLock::new(Arc::new(Default::default())),
            latest_inserted_block: Mutex::new(*era_genesis_block_hash),
            pivot_block_state_valid_map: Mutex::new(Default::default()),
        };
        graph.update_best_info(&*graph.inner.read());
        graph
            .txpool
            .notify_new_best_info(graph.best_info.read_recursive().clone());
        graph
    }

    /// Build the ConsensusGraph with the initial (checkpointed) genesis block
    /// in the data manager and various other components. The execution will
    /// be skipped if bench_mode sets to true.
    pub fn new(
        conf: ConsensusConfig, vm: VmFactory, txpool: SharedTransactionPool,
        statistics: SharedStatistics, data_man: Arc<BlockDataManager>,
<<<<<<< HEAD
        pow_config: ProofOfWorkConfig, state_exposer: SharedStateExposer,
        verification_config: VerificationConfig,
=======
        pow_config: ProofOfWorkConfig,
>>>>>>> 5e1ebdff
    ) -> Self
    {
        let genesis_hash = data_man.get_cur_consensus_era_genesis_hash();
        ConsensusGraph::with_era_genesis_block(
            conf,
            vm,
            txpool,
            statistics,
            data_man,
            pow_config,
            &genesis_hash,
<<<<<<< HEAD
            state_exposer,
            verification_config.eth_compatibility_mode,
=======
>>>>>>> 5e1ebdff
        )
    }

    /// Compute the expected difficulty of a new block given its parent
    pub fn expected_difficulty(&self, parent_hash: &H256) -> U256 {
        let inner = self.inner.read();
        inner.expected_difficulty(parent_hash)
    }

    pub fn update_total_weight_in_past(&self) {
        self.confirmation_meter.update_total_weight_in_past();
    }

    /// Wait for the generation and the execution completion of a block in the
    /// consensus graph. This API is used mainly for testing purpose
    pub fn wait_for_generation(&self, hash: &H256) {
        while !self
            .inner
            .read_recursive()
            .hash_to_arena_indices
            .contains_key(hash)
        {
            sleep(Duration::from_millis(1));
        }
        let best_state_block =
            self.inner.read_recursive().best_state_block_hash();
        self.executor.wait_for_result(best_state_block);
    }

    /// Determine whether the next mined block should have adaptive weight or
    /// not
    pub fn check_mining_adaptive_block(
        &self, inner: &mut ConsensusGraphInner, parent_hash: &H256,
        difficulty: &U256,
    ) -> bool
    {
        let parent_index =
            *inner.hash_to_arena_indices.get(parent_hash).unwrap();
        inner.check_mining_adaptive_block(parent_index, *difficulty)
    }

    /// Convert EpochNumber to height based on the current ConsensusGraph
    pub fn get_height_from_epoch_number(
        &self, epoch_number: EpochNumber,
    ) -> Result<u64, String> {
        Ok(match epoch_number {
            EpochNumber::Earliest => {
                self.inner.read_recursive().get_cur_era_genesis_height()
            }
            EpochNumber::LatestMined => self.best_epoch_number(),
            EpochNumber::LatestState => self.executed_best_state_epoch_number(),
            EpochNumber::Number(num) => {
                let epoch_num = num;
                if epoch_num > self.best_epoch_number() {
                    return Err("Invalid params: expected a numbers with less than largest epoch number.".to_owned());
                }
                epoch_num
            }
        })
    }

    pub fn best_epoch_number(&self) -> u64 {
        self.best_info.read_recursive().best_epoch_number
    }

    pub fn get_block_epoch_number(&self, hash: &H256) -> Option<u64> {
        self.inner.read_recursive().get_block_epoch_number(hash)
    }

    pub fn get_block_hashes_by_epoch(
        &self, epoch_number: EpochNumber,
    ) -> Result<Vec<H256>, String> {
        self.get_height_from_epoch_number(epoch_number)
            .and_then(|height| {
                self.inner.read_recursive().block_hashes_by_epoch(height)
            })
    }

    /// Get the average gas price of the last GAS_PRICE_TRANSACTION_SAMPLE_SIZE
    /// blocks
    pub fn gas_price(&self) -> Option<U256> {
        let inner = self.inner.read();
        let mut last_epoch_number = inner.best_epoch_number();
        let mut number_of_blocks_to_sample = GAS_PRICE_BLOCK_SAMPLE_SIZE;
        let mut tx_hashes = HashSet::new();
        let mut prices = Vec::new();

        loop {
            if number_of_blocks_to_sample == 0 || last_epoch_number == 0 {
                break;
            }
            if prices.len() == GAS_PRICE_TRANSACTION_SAMPLE_SIZE {
                break;
            }
            let mut hashes = inner
                .block_hashes_by_epoch(last_epoch_number.into())
                .unwrap();
            hashes.reverse();
            last_epoch_number -= 1;

            for hash in hashes {
                let block = self
                    .data_man
                    .block_by_hash(&hash, false /* update_cache */)
                    .unwrap();
                for tx in block.transactions.iter() {
                    if tx_hashes.insert(tx.hash()) {
                        prices.push(tx.gas_price().clone());
                        if prices.len() == GAS_PRICE_TRANSACTION_SAMPLE_SIZE {
                            break;
                        }
                    }
                }
                number_of_blocks_to_sample -= 1;
                if number_of_blocks_to_sample == 0 {
                    break;
                }
            }
        }

        prices.sort();
        if prices.is_empty() {
            None
        } else {
            Some(prices[prices.len() / 2])
        }
    }

    fn validate_stated_epoch(
        &self, epoch_number: &EpochNumber,
    ) -> Result<(), String> {
        match epoch_number {
            EpochNumber::LatestMined => {
                return Err("Latest mined epoch is not executed".into());
            }
            EpochNumber::Number(num) => {
                let latest_state_epoch =
                    self.executed_best_state_epoch_number();
                if *num > latest_state_epoch {
                    return Err(format!("Specified epoch {} is not executed, the latest state epoch is {}", num, latest_state_epoch));
                }
            }
            _ => {}
        }

        Ok(())
    }

    fn get_state_db_by_epoch_number(
        &self, epoch_number: EpochNumber,
    ) -> Result<StateDb, String> {
        self.validate_stated_epoch(&epoch_number)?;
        let epoch_number = self.get_height_from_epoch_number(epoch_number)?;
        let hash =
            self.inner.read().get_hash_from_epoch_number(epoch_number)?;
        let maybe_state = self
            .data_man
            .storage_manager
            .get_state_no_commit(SnapshotAndEpochIdRef::new(&hash, None))
            .map_err(|e| format!("Error to get state, err={:?}", e))?;

        let state = match maybe_state {
            Some(state) => state,
            None => {
                return Err(format!(
                    "State for epoch (number={:?} hash={:?}) does not exist",
                    epoch_number, hash
                )
                .into())
            }
        };

        Ok(StateDb::new(state))
    }

    /// Get the code of an address
    pub fn get_code(
        &self, address: H160, epoch_number: EpochNumber,
    ) -> Result<Bytes, String> {
        let state_db =
            self.get_state_db_by_epoch_number(epoch_number.clone())?;
        let acc = match state_db.get_account(&address) {
            Ok(Some(acc)) => acc,
            _ => {
                return Err(format!(
                    "Account {:?} epoch_number={:?} does not exist",
                    address, epoch_number,
                )
                .into())
            }
        };

        match state_db.get_code(&address, &acc.code_hash) {
            Some(code) => Ok(code),
            None => Ok(vec![]),
        }
    }

    /// Get the current balance of an address
    pub fn get_balance(
        &self, address: H160, epoch_number: EpochNumber,
    ) -> Result<U256, String> {
        let state_db = self.get_state_db_by_epoch_number(epoch_number)?;
        Ok(if let Ok(maybe_acc) = state_db.get_account(&address) {
            maybe_acc.map_or(U256::zero(), |acc| acc.balance).into()
        } else {
            0.into()
        })
    }

    /// Force the engine to recompute the deferred state root for a particular
    /// block given a delay.
    pub fn force_compute_blame_and_deferred_state_for_generation(
        &self, parent_block_hash: &H256,
    ) -> Result<(u32, StateRootWithAuxInfo, H256, H256, H256), String> {
        {
            let inner = &mut *self.inner.write();
            let hash = inner
                .get_state_block_with_delay(
                    parent_block_hash,
                    DEFERRED_STATE_EPOCH_COUNT as usize - 1,
                )?
                .clone();
            self.executor.compute_state_for_block(&hash, inner)?;
        }
        self.executor.get_blame_and_deferred_state_for_generation(
            parent_block_hash,
            &self.inner,
        )
    }

    pub fn get_blame_and_deferred_state_for_generation(
        &self, parent_block_hash: &H256,
    ) -> Result<(u32, StateRootWithAuxInfo, H256, H256, H256), String> {
        self.executor.get_blame_and_deferred_state_for_generation(
            parent_block_hash,
            &self.inner,
        )
    }

    /// This function is called after a new block appended to the
    /// ConsensusGraph. Because BestInformation is often queried outside. We
    /// store a version of best_info outside the inner to prevent keep
    /// getting inner locks.
    pub fn update_best_info(&self, inner: &ConsensusGraphInner) {
        let mut best_info = self.best_info.write();

        let terminal_hashes = inner.terminal_hashes();
        let (terminal_block_hashes, bounded_terminal_block_hashes) =
            if terminal_hashes.len() > REFEREE_BOUND {
                let mut tmp = Vec::new();
                let best_idx = inner.pivot_chain.last().unwrap();
                for hash in terminal_hashes.iter() {
                    let a_idx = inner.hash_to_arena_indices.get(hash).unwrap();
                    let a_lca = inner.lca(*a_idx, *best_idx);
                    tmp.push((inner.arena[a_lca].height, hash));
                }
                tmp.sort_by(|a, b| Reverse(a.0).cmp(&Reverse(b.0)));
                tmp.split_off(REFEREE_BOUND);
                let bounded_hashes =
                    tmp.iter().map(|(_, b)| (*b).clone()).collect();
                (Some(terminal_hashes), bounded_hashes)
            } else {
                (None, terminal_hashes)
            };

        *best_info = Arc::new(BestInformation {
            best_block_hash: inner.best_block_hash(),
            best_epoch_number: inner.best_epoch_number(),
            current_difficulty: inner.current_difficulty,
            terminal_block_hashes,
            bounded_terminal_block_hashes,
        });
    }

    /// This is the main function that SynchronizationGraph calls to deliver a
    /// new block to the consensus graph.
    pub fn on_new_block(&self, hash: &H256, ignore_body: bool) {
        let _timer =
            MeterTimer::time_func(CONSENSIS_ON_NEW_BLOCK_TIMER.as_ref());
        self.statistics.inc_consensus_graph_processed_block_count();

        let block_opt = if ignore_body {
            None
        } else {
            self.data_man.block_by_hash(hash, true /* update_cache */)
        };

        let header_opt = if ignore_body {
            self.data_man.block_header_by_hash(hash)
        } else {
            None
        };

        {
            let inner = &mut *self.inner.write();
            if !ignore_body {
                let block = block_opt.unwrap();
                debug!(
                    "insert new block into consensus: block_header={:?} tx_count={}, block_size={}",
                    block.block_header,
                    block.transactions.len(),
                    block.size(),
                );
                self.new_block_handler.on_new_block(
                    inner,
                    &self.confirmation_meter,
                    hash,
                    &block.block_header,
                    Some(&block.transactions),
                );
            } else {
                // This `ignore_body` case will only be used when
                // 1. archive node is in `CatchUpRecoverBlockFromDB` phase
                // 2. full node is in `CatchUpRecoverBlockHeaderFromDB`,
                // `CatchUpSyncBlockHeader` or `CatchUpRecoverBlockFromDB` phase
                let header = header_opt.unwrap();
                debug!(
                    "insert new block_header into consensus: block_header={:?}",
                    header
                );
                self.new_block_handler.on_new_block(
                    inner,
                    &self.confirmation_meter,
                    hash,
                    header.as_ref(),
                    None,
                );
            }

            // for full node, we should recover state_valid for pivot block
            let mut pivot_block_state_valid_map =
                self.pivot_block_state_valid_map.lock();
            if !pivot_block_state_valid_map.is_empty()
                && pivot_block_state_valid_map.contains_key(&hash)
            {
                let arena_index =
                    *inner.hash_to_arena_indices.get(&hash).unwrap();
                inner.arena[arena_index].data.state_valid =
                    pivot_block_state_valid_map.remove(&hash).unwrap();
            }

            // we should recover exec_info from db
            if let Some(arena_index) = inner.hash_to_arena_indices.get(hash) {
                if let Some(exe_info) =
                    self.data_man.consensus_graph_execution_info_from_db(hash)
                {
                    inner.execution_info_cache.insert(*arena_index, exe_info);
                }
            }

            self.update_best_info(inner);
            if *hash == self.data_man.get_cur_consensus_era_stable_hash() {
                inner.set_pivot_to_stable(hash);
            }
            if inner.inner_conf.enable_state_expose {
                if let Some(arena_index) = inner.hash_to_arena_indices.get(hash)
                {
                    let local_info = self
                        .data_man
                        .local_block_info_from_db(hash)
                        .expect("local block info must exist in db");
                    let era_block = inner.arena[*arena_index].era_block();
                    let era_block_hash = if era_block != NULL {
                        inner.arena[era_block].hash
                    } else {
                        Default::default()
                    };
                    STATE_EXPOSER.consensus_graph.lock().block_state_vec.push(
                        ConsensusGraphBlockState {
                            block_hash: *hash,
                            best_block_hash: inner.best_block_hash(),
                            block_status: local_info.get_status(),
                            past_era_weight: inner.arena[*arena_index]
                                .past_era_weight(),
                            era_block_hash,
                            stable: inner.arena[*arena_index].stable(),
                            adaptive: inner.arena[*arena_index].adaptive(),
                        },
                    )
                }
            }
        }
        self.txpool
            .notify_new_best_info(self.best_info.read().clone());
        *self.latest_inserted_block.lock() = *hash;
    }

    pub fn best_block_hash(&self) -> H256 {
        self.best_info.read_recursive().best_block_hash
    }

    /// Returns the latest epoch with executed state.
    pub fn executed_best_state_epoch_number(&self) -> u64 {
        self.inner
            .read_recursive()
            .executed_best_state_epoch_number()
    }

    /// Returns the latest epoch whose state execution has been enqueued.
    /// And this state should be the `deferred_state` of the block being mined.
    ///
    /// Note that the state may not exist, and the caller should wait for the
    /// result if the state is going to be used.
    pub fn best_state_epoch_number(&self) -> u64 {
        self.inner.read_recursive().best_state_epoch_number()
    }

    pub fn get_hash_from_epoch_number(
        &self, epoch_number: EpochNumber,
    ) -> Result<H256, String> {
        self.get_height_from_epoch_number(epoch_number)
            .and_then(|height| {
                self.inner.read().get_hash_from_epoch_number(height)
            })
    }

    pub fn get_transaction_info_by_hash(
        &self, hash: &H256,
    ) -> Option<(SignedTransaction, Receipt, TransactionAddress)> {
        // We need to hold the inner lock to ensure that tx_address and receipts
        // are consistent
        let inner = self.inner.read();
        if let Some((receipt, address)) =
            inner.get_transaction_receipt_with_address(hash)
        {
            let block = self.data_man.block_by_hash(
                &address.block_hash,
                false, /* update_cache */
            )?;
            let transaction = (*block.transactions[address.index]).clone();
            Some((transaction, receipt, address))
        } else {
            None
        }
    }

    pub fn get_transaction_receipt_and_block_info(
        &self, tx_hash: &H256,
    ) -> Option<(BlockExecutionResultWithEpoch, TransactionAddress, H256)> {
        let (results_with_epoch, address) = {
            let inner = self.inner.read();
            let address = self.data_man.transaction_address_by_hash(
                tx_hash, false, /* update_cache */
            )?;
            (
                inner.block_execution_results_by_hash(
                    &address.block_hash,
                    true,
                )?,
                address,
            )
        };
        let epoch_hash = results_with_epoch.0;
        // FIXME handle state_root in snapshot
        // We already has transaction address with epoch_hash executed, so we
        // can always get the state_root with `wait_for_result`
        let state_root = self
            .executor
            .wait_for_result(epoch_hash)
            .0
            .state_root
            .compute_state_root_hash();
        Some((results_with_epoch, address, state_root))
    }

    pub fn get_state_root_by_pivot_height(
        &self, pivot_height: u64,
    ) -> Option<H256> {
        let inner = self.inner.read();
        let height = pivot_height + DEFERRED_STATE_EPOCH_COUNT as u64;
        let pivot_index = match height {
            h if h < inner.get_cur_era_genesis_height() => return None,
            h => inner.height_to_pivot_index(h),
        };
        if pivot_index < inner.pivot_chain.len() {
            let pivot_hash = &inner.arena[inner.pivot_chain[pivot_index]].hash;
            return match self
                .data_man
                .consensus_graph_execution_info_from_db(pivot_hash)
            {
                Some(info) => Some(info.original_deferred_state_root),
                None => None,
            };
        }
        None
    }

    pub fn transaction_count(
        &self, address: H160,
        block_hash_or_epoch_number: BlockHashOrEpochNumber,
    ) -> Result<U256, String>
    {
        let epoch_number = match block_hash_or_epoch_number {
            BlockHashOrEpochNumber::BlockHash(hash) => EpochNumber::Number(
                self.inner
                    .read()
                    .get_block_epoch_number(&hash)
                    .ok_or("block epoch number is NULL")?,
            ),
            BlockHashOrEpochNumber::EpochNumber(epoch_number) => epoch_number,
        };
        let state_db = self.get_state_db_by_epoch_number(epoch_number)?;
        let state = State::new(state_db, 0.into(), Default::default());
        state
            .nonce(&address)
            .map_err(|err| format!("Get transaction count error: {:?}", err))
    }

    /// Wait until the best state has been executed, and return the state
    pub fn get_best_state(&self) -> State {
        let best_state_hash = self.inner.read().best_state_block_hash();
        self.executor.wait_for_result(best_state_hash);
        if let Ok(state) = self.data_man.storage_manager.get_state_no_commit(
            SnapshotAndEpochIdRef::new(&best_state_hash, None),
        ) {
            state
                .map(|db| {
                    State::new(StateDb::new(db), 0.into(), Default::default())
                })
                .expect("Best state has been executed")
        } else {
            panic!("get_best_state: Error for hash {}", best_state_hash);
        }
    }

    /// Returns the total number of blocks processed in consensus graph.
    ///
    /// This function should only be used in tests.
    /// If the process crashes and recovered, the blocks in the anticone of the
    /// current checkpoint may not be counted since they will not be
    /// inserted into consensus in the recover process.
    pub fn block_count(&self) -> u64 {
        self.inner.read_recursive().total_processed_block_count()
    }

    /// Estimate the gas of a transaction
    pub fn estimate_gas(
        &self, tx: &SignedTransaction, epoch: EpochNumber,
    ) -> Result<U256, String> {
        self.call_virtual(tx, epoch).map(|(_, gas_used)| gas_used)
    }

    pub fn logs(
        &self, filter: Filter,
    ) -> Result<Vec<LocalizedLogEntry>, FilterError> {
        let block_hashes = if filter.block_hashes.is_none() {
            let inner = self.inner.read();
            // at most best_epoch
            let from_epoch =
                self.get_height_from_epoch_number(filter.from_epoch.clone())?;

            // at most best_epoch
            let to_epoch =
                self.get_height_from_epoch_number(filter.to_epoch.clone())?;

            if from_epoch > to_epoch {
                return Err(FilterError::InvalidEpochNumber {
                    from_epoch,
                    to_epoch,
                });
            }

            let blooms = filter.bloom_possibilities();
            let bloom_match = |block_log_bloom: &Bloom| {
                blooms
                    .iter()
                    .any(|bloom| block_log_bloom.contains_bloom(bloom))
            };

            let mut blocks = vec![];
            for epoch_number in from_epoch..(to_epoch + 1) {
                let epoch_hash = inner.arena
                    [inner.get_pivot_block_arena_index(epoch_number)]
                .hash;
                for index in &inner.arena
                    [inner.get_pivot_block_arena_index(epoch_number)]
                .data
                .ordered_executable_epoch_blocks
                {
                    let hash = inner.arena[*index].hash;
                    if let Some(block_log_bloom) = self
                        .data_man
                        .block_execution_result_by_hash_with_epoch(
                            &hash,
                            &epoch_hash,
                            false, /* update_cache */
                        )
                        .map(|r| r.bloom)
                    {
                        if !bloom_match(&block_log_bloom) {
                            continue;
                        }
                    }
                    blocks.push(hash);
                }
            }

            blocks
        } else {
            filter.block_hashes.as_ref().unwrap().clone()
        };

        Ok(self.logs_from_blocks(
            block_hashes,
            |entry| filter.matches(entry),
            filter.limit,
        ))
    }

    /// Returns logs matching given filter. The order of logs returned will be
    /// the same as the order of the blocks provided. And it's the callers
    /// responsibility to sort blocks provided in advance.
    pub fn logs_from_blocks<F>(
        &self, mut blocks: Vec<H256>, matches: F, limit: Option<usize>,
    ) -> Vec<LocalizedLogEntry>
    where
        F: Fn(&LogEntry) -> bool + Send + Sync,
        Self: Sized,
    {
        // sort in reverse order
        blocks.reverse();

        let mut logs = blocks
            .chunks(128)
            .flat_map(move |blocks_chunk| {
                blocks_chunk.into_par_iter()
                    .filter_map(|hash|
                        self.inner.read().block_execution_results_by_hash(&hash, false /* update_cache */).map(|r| (hash, (*r.1.receipts).clone()))
                    )
                    .filter_map(|(hash, receipts)| self.data_man.block_by_hash(&hash, false /* update_cache */).map(|b| (hash, receipts, b.transaction_hashes())))
                    .flat_map(|(hash, mut receipts, mut hashes)| {
                        if receipts.len() != hashes.len() {
                            warn!("Block ({}) has different number of receipts ({}) to transactions ({}). Database corrupt?", hash, receipts.len(), hashes.len());
                            assert!(false);
                        }
                        let mut log_index = receipts.iter().fold(0, |sum, receipt| sum + receipt.logs.len());

                        let receipts_len = receipts.len();
                        hashes.reverse();
                        receipts.reverse();
                        receipts.into_iter()
                            .map(|receipt| receipt.logs)
                            .zip(hashes)
                            .enumerate()
                            .flat_map(move |(index, (mut logs, tx_hash))| {
                                let current_log_index = log_index;
                                let no_of_logs = logs.len();
                                log_index -= no_of_logs;

                                logs.reverse();
                                logs.into_iter()
                                    .enumerate()
                                    .map(move |(i, log)| LocalizedLogEntry {
                                        entry: log,
                                        block_hash: *hash,
                                        // TODO
                                        block_number: 0,
                                        transaction_hash: tx_hash,
                                        // iterating in reverse order
                                        transaction_index: receipts_len - index - 1,
                                        transaction_log_index: no_of_logs - i - 1,
                                        log_index: current_log_index - i - 1,
                                    })
                            })
                            .filter(|log_entry| matches(&log_entry.entry))
                            .take(limit.unwrap_or(::std::usize::MAX))
                            .collect::<Vec<_>>()
                    })
                    .collect::<Vec<_>>()
            })
            .take(limit.unwrap_or(::std::usize::MAX))
            .collect::<Vec<LocalizedLogEntry>>();
        logs.reverse();
        logs
    }

    pub fn call_virtual(
        &self, tx: &SignedTransaction, epoch: EpochNumber,
    ) -> Result<(Vec<u8>, U256), String> {
        // only allow to call against stated epoch
        self.validate_stated_epoch(&epoch)?;
        let epoch_id = self.get_hash_from_epoch_number(epoch)?;
        self.executor.call_virtual(tx, &epoch_id)
    }

    // FIXME store this in BlockDataManager
    /// Return the sequence number of the current era genesis hash.
    pub fn current_era_genesis_seq_num(&self) -> u64 {
        let inner = self.inner.read_recursive();
        inner.arena[inner.cur_era_genesis_block_arena_index]
            .data
            .sequence_number
    }

    /// Get the number of processed blocks (i.e., the number of calls to
    /// on_new_block()
    pub fn get_processed_block_count(&self) -> usize {
        self.statistics.get_consensus_graph_processed_block_count()
    }

    /// This function is called when preparing a new block for generation. It
    /// propagate the ReadGuard up to make the read-lock live longer so that
    /// the whole block packing process can be atomic.
    pub fn get_best_info(&self) -> Arc<BestInformation> {
        self.best_info.read_recursive().clone()
    }

    /// Get the set of block hashes inside an epoch
    pub fn block_hashes_by_epoch(
        &self, epoch_number: EpochNumber,
    ) -> Result<Vec<H256>, String> {
        self.get_height_from_epoch_number(epoch_number)
            .and_then(|height| {
                self.inner.read_recursive().block_hashes_by_epoch(height)
            })
    }

    /// This function returns the set of blocks that are two eras farther from
    /// current era. They can be safely garbage collected.
    pub fn retrieve_old_era_blocks(&self) -> Option<H256> {
        self.inner.read().old_era_block_set.lock().pop_front()
    }

    /// Find a trusted blame block for checkpoint
    pub fn get_trusted_blame_block(&self, stable_hash: &H256) -> Option<H256> {
        let inner = self.inner.read();
        inner.get_trusted_blame_block(stable_hash)
    }

    pub fn first_trusted_header_starting_from(
        &self, height: u64, blame_bound: Option<u32>,
    ) -> Option<u64> {
        // TODO(thegaram): change logic to work with arbitrary height, not just
        // the ones from the current era (i.e. use epoch instead of pivot index)
        let inner = self.inner.read();

        // for now, make sure to avoid underflow
        let pivot_index = match height {
            h if h < inner.get_cur_era_genesis_height() => return None,
            h => inner.height_to_pivot_index(h),
        };

        let trusted =
            inner.find_first_trusted_starting_from(pivot_index, blame_bound);
        trusted.map(|index| inner.pivot_index_to_height(index))
    }

    /// construct_pivot_state() rebuild pivot chain state info from db
    /// avoiding intermediate redundant computation triggered by
    /// on_new_block().
    pub fn construct_pivot_state(&self) {
        let inner = &mut *self.inner.write();
        self.new_block_handler.construct_pivot_state(inner);
    }

    pub fn best_info(&self) -> Arc<BestInformation> {
        self.best_info.read().clone()
    }
}

impl Drop for ConsensusGraph {
    fn drop(&mut self) { self.executor.stop(); }
}<|MERGE_RESOLUTION|>--- conflicted
+++ resolved
@@ -12,17 +12,6 @@
     consensus_executor::ConsensusExecutor,
     consensus_new_block_handler::ConsensusNewBlockHandler,
 };
-<<<<<<< HEAD
-use crate::{
-    block_data_manager::BlockDataManager, bytes::Bytes, pow::ProofOfWorkConfig,
-    state::State, state_exposer::SharedStateExposer,
-    statistics::SharedStatistics, transaction_pool::SharedTransactionPool,
-    verification::VerificationConfig, vm_factory::VmFactory,
-};
-use cfx_types::{Bloom, H160, H256, U256};
-// use fenwick_tree::FenwickTree;
-=======
->>>>>>> 5e1ebdff
 pub use crate::consensus::consensus_inner::{
     ConsensusGraphInner, ConsensusInnerConfig,
 };
@@ -37,7 +26,7 @@
     statistics::SharedStatistics,
     storage::{state_manager::StateManagerTrait, SnapshotAndEpochIdRef},
     transaction_pool::SharedTransactionPool,
-    vm_factory::VmFactory,
+    verification::VerificationConfig, vm_factory::VmFactory,
 };
 use cfx_types::{Bloom, H160, H256, U256};
 use metrics::{register_meter_with_group, Meter, MeterTimer};
@@ -151,10 +140,7 @@
         conf: ConsensusConfig, vm: VmFactory, txpool: SharedTransactionPool,
         statistics: SharedStatistics, data_man: Arc<BlockDataManager>,
         pow_config: ProofOfWorkConfig, era_genesis_block_hash: &H256,
-<<<<<<< HEAD
         state_exposer: SharedStateExposer, eth_compatibility_mode: bool,
-=======
->>>>>>> 5e1ebdff
     ) -> Self
     {
         let inner =
@@ -202,12 +188,8 @@
     pub fn new(
         conf: ConsensusConfig, vm: VmFactory, txpool: SharedTransactionPool,
         statistics: SharedStatistics, data_man: Arc<BlockDataManager>,
-<<<<<<< HEAD
         pow_config: ProofOfWorkConfig, state_exposer: SharedStateExposer,
         verification_config: VerificationConfig,
-=======
-        pow_config: ProofOfWorkConfig,
->>>>>>> 5e1ebdff
     ) -> Self
     {
         let genesis_hash = data_man.get_cur_consensus_era_genesis_hash();
@@ -219,11 +201,8 @@
             data_man,
             pow_config,
             &genesis_hash,
-<<<<<<< HEAD
             state_exposer,
             verification_config.eth_compatibility_mode,
-=======
->>>>>>> 5e1ebdff
         )
     }
 
