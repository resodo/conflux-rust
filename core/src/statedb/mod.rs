// Copyright 2019 Conflux Foundation. All rights reserved.
// Conflux is free software and distributed under GNU General Public License.
// See http://www.gnu.org/licenses/

use crate::{
    hash::KECCAK_EMPTY,
    storage::{
        Error as StorageError, ErrorKind as StorageErrorKind, Storage,
        StorageTrait,
    },
};
use cfx_types::{Address, H256};
use primitives::{Account, EpochId, StateRootWithAuxInfo};

mod error;
mod storage_key;

pub use self::{
    error::{Error, ErrorKind, Result},
    storage_key::{KeyPadding, StorageKey},
};

pub struct StateDb<'a> {
    storage: Storage<'a>,
}

impl<'a> StateDb<'a> {
    pub fn new(storage: Storage<'a>) -> Self { StateDb { storage } }

<<<<<<< HEAD
    pub fn get_storage_mut(&mut self) -> &mut Storage<'a> { &mut self.storage }
=======
    pub fn account_key(&self, address: &Address) -> StorageKey {
        StorageKey::new_account_key(address, self.storage.get_padding())
    }

    pub fn code_root_key(&self, address: &Address) -> StorageKey {
        StorageKey::new_code_root_key(address, self.storage.get_padding())
    }

    pub fn code_key(&self, address: &Address, code_hash: &H256) -> StorageKey {
        StorageKey::new_code_key(address, code_hash, self.storage.get_padding())
    }

    pub fn storage_root_key(&self, address: &Address) -> StorageKey {
        StorageKey::new_storage_root_key(address, self.storage.get_padding())
    }

    pub fn storage_key(&self, address: &Address, key: &[u8]) -> StorageKey {
        StorageKey::new_storage_key(address, key, self.storage.get_padding())
    }
>>>>>>> e9061580

    pub fn get<T>(&self, key: &StorageKey) -> Result<Option<T>>
    where T: ::rlp::Decodable {
        let raw = match self.storage.get(key.as_ref()) {
            Ok(maybe_value) => match maybe_value {
                None => return Ok(None),
                Some(raw) => raw,
            },
            Err(e) => {
                return Err(e.into());
            }
        };
        //        println!("get key={:?} value={:?}", key, raw);
        Ok(Some(::rlp::decode::<T>(raw.as_ref())?))
    }

    pub fn get_account(
        &self, address: &Address, with_storage_root: bool,
    ) -> Result<Option<Account>> {
        let key = self.account_key(address);
        let raw = match self.storage.get(key.as_ref()) {
            Ok(maybe_value) => match maybe_value {
                None => return Ok(None),
                Some(raw) => raw,
            },
            Err(e) => {
                return Err(e.into());
            }
        };
        //        println!("get key={:?} value={:?}", key, raw);
        let storage_root;
        if with_storage_root {
            let storage_root_key = StorageKey::new_storage_root_key(
                address,
                self.storage.get_padding(),
            );
            storage_root = self
                .storage
                .get_merkle_hash(storage_root_key.as_ref())?
                .unwrap();
        } else {
            storage_root = KECCAK_EMPTY;
        }
        let account =
            Account::new_from_rlp(address, raw.as_ref(), &storage_root)?;
        Ok(Some(account))
    }

    pub fn get_raw(&self, key: &StorageKey) -> Result<Option<Box<[u8]>>> {
        let r = Ok(self.storage.get(key.as_ref())?);
        trace!("get_raw key={:?}, value={:?}", key.as_ref(), r);
        r
    }

    pub fn set<T>(&mut self, key: &StorageKey, value: &T) -> Result<()>
    where T: ::rlp::Encodable {
        trace!(
            "set key={:?} value={:?}",
            key.as_ref(),
            ::rlp::encode(value)
        );
        self.set_raw(key, &::rlp::encode(value))
    }

    pub fn set_raw(&mut self, key: &StorageKey, value: &[u8]) -> Result<()> {
        match self.storage.set(key.as_ref(), value) {
            Ok(_) => Ok(()),
            Err(StorageError(StorageErrorKind::MPTKeyNotFound, _)) => Ok(()),
            Err(e) => Err(e.into()),
        }
    }

    pub fn delete(&mut self, key: &StorageKey) -> Result<()> {
        match self.storage.delete(key.as_ref()) {
            Ok(_) => Ok(()),
            Err(e) => Err(e.into()),
        }
    }

    pub fn delete_all(
        &mut self, key_prefix: &StorageKey,
    ) -> Result<Option<Vec<(Vec<u8>, Box<[u8]>)>>> {
        Ok(self.storage.delete_all(key_prefix.as_ref())?)
    }

    /// This method is only used for genesis block because state root is
    /// required to compute genesis epoch_id. For other blocks there are
    /// deferred execution so the state root computation is merged inside
    /// commit method.
    pub fn compute_state_root(&mut self) -> Result<StateRootWithAuxInfo> {
        Ok(self.storage.compute_state_root()?)
    }

    pub fn commit(
        &mut self, epoch_id: EpochId,
    ) -> Result<StateRootWithAuxInfo> {
        let result = self.compute_state_root();
        self.storage.commit(epoch_id)?;

        result
    }
}<|MERGE_RESOLUTION|>--- conflicted
+++ resolved
@@ -27,9 +27,8 @@
 impl<'a> StateDb<'a> {
     pub fn new(storage: Storage<'a>) -> Self { StateDb { storage } }
 
-<<<<<<< HEAD
     pub fn get_storage_mut(&mut self) -> &mut Storage<'a> { &mut self.storage }
-=======
+
     pub fn account_key(&self, address: &Address) -> StorageKey {
         StorageKey::new_account_key(address, self.storage.get_padding())
     }
@@ -49,7 +48,6 @@
     pub fn storage_key(&self, address: &Address, key: &[u8]) -> StorageKey {
         StorageKey::new_storage_key(address, key, self.storage.get_padding())
     }
->>>>>>> e9061580
 
     pub fn get<T>(&self, key: &StorageKey) -> Result<Option<T>>
     where T: ::rlp::Decodable {
