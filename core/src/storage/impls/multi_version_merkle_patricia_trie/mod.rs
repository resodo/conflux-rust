--- conflicted
+++ resolved
@@ -6,13 +6,8 @@
 pub mod guarded_value;
 pub(in super::super) mod merkle_patricia_trie;
 pub(in super::super) mod node_memory_manager;
-<<<<<<< HEAD
-pub(self) mod node_ref_map;
+pub(super) mod node_ref_map;
 pub(in super::super) mod return_after_use;
-=======
-pub(super) mod node_ref_map;
-pub(super) mod return_after_use;
->>>>>>> 5e1ebdff
 pub(super) mod row_number;
 
 /// Fork of upstream slab in order to compact data and be thread-safe without
