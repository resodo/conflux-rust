// Copyright 2019 Conflux Foundation. All rights reserved.
// Conflux is free software and distributed under GNU General Public License.
// See http://www.gnu.org/licenses/

pub mod cache;
pub mod guarded_value;
pub(in super::super) mod merkle_patricia_trie;
pub(in super::super) mod node_memory_manager;
<<<<<<< HEAD
pub(self) mod node_ref_map;
pub(super) mod return_after_use;
=======
pub(in super::super) mod return_after_use;
>>>>>>> dccea325
pub(super) mod row_number;

/// Fork of upstream slab in order to compact data and be thread-safe without
/// giant lock.
mod slab;

pub use self::{
    node_memory_manager::{TrieNodeDeltaMpt, TrieNodeDeltaMptCell},
    node_ref_map::DEFAULT_NODE_MAP_SIZE,
};
pub use merkle_patricia_trie::trie_proof::TrieProof;

pub type DeltaMpt = MultiVersionMerklePatriciaTrie;

#[derive(Default)]
pub struct AtomicCommit {
    pub row_number: RowNumber,
}

pub struct AtomicCommitTransaction<
    'a,
    Transaction: BorrowMut<dyn KeyValueDbTransactionTrait>,
> {
    pub info: MutexGuard<'a, AtomicCommit>,
    pub transaction: Transaction,
}

pub struct MultiVersionMerklePatriciaTrie {
    /// This version map is incomplete as some of other roots live in disk db.
    root_by_version: RwLock<HashMap<EpochId, NodeRefDeltaMpt>>,
    /// Note that we don't manage ChildrenTable in allocator because it's
    /// variable-length.
    ///
    /// The node memory manager holds reference to db on disk which stores MPT
    /// nodes.
    ///
    /// The nodes in memory should be considered a cache for MPT.
    /// However for delta_trie the disk_db contains MPT nodes which are swapped
    /// out from memory because persistence isn't necessary.
    /// (So far we don't have write-back implementation. For write-back we
    /// should think more about roots in disk db.)
    node_memory_manager: NodeMemoryManagerDeltaMpt,
    /// Underlying database for DeltaMpt.
    db: Arc<dyn DeltaDbTrait + Send + Sync>,
    /// The padding is uniquely generated for each DeltaMPT, and it's used to
    /// compute padding bytes for address and storage_key. The padding setup
    /// is against an attack where adversary artificially build deep paths in
    /// MPT.
    pub padding: KeyPadding,
    /// Take care of database clean-ups for DeltaMpt.
    // The variable is used in drop. Variable with non-trivial dtor shouldn't
    // trigger the compiler warning.
    delta_mpts_releaser: DeltaDbReleaser,
    commit_lock: Mutex<AtomicCommit>,
}

unsafe impl Sync for MultiVersionMerklePatriciaTrie {}

impl MultiVersionMerklePatriciaTrie {
    pub fn padding(
        snapshot_root: &MerkleHash, intermediate_delta_root: &MerkleHash,
    ) -> KeyPadding {
        let mut buffer = Vec::with_capacity(
            snapshot_root.0.len() + intermediate_delta_root.0.len(),
        );
        buffer.extend_from_slice(&snapshot_root.0);
        buffer.extend_from_slice(&intermediate_delta_root.0);
        keccak(&buffer).0
    }

    pub fn get_snapshot_root(&self) -> &MerkleHash {
        &self.delta_mpts_releaser.snapshot_root
    }

    pub fn start_commit(
        &self,
    ) -> Result<AtomicCommitTransaction<Box<dyn KeyValueDbTransactionTrait>>>
    {
        Ok(AtomicCommitTransaction {
            info: self.commit_lock.lock(),
            transaction: self.db.start_transaction_dyn(true)?,
        })
    }

    pub fn new(
        kvdb: Arc<dyn DeltaDbTrait + Send + Sync>, conf: StorageConfiguration,
        padding: KeyPadding, snapshot_root: MerkleHash,
        storage_manager: Arc<StorageManager>,
    ) -> Self
    {
        let row_number =
            Self::parse_row_number(kvdb.get("last_row_number".as_bytes()))
                // unwrap() on new is fine.
                .unwrap()
                .unwrap_or_default();

        Self {
            root_by_version: Default::default(),
            node_memory_manager: NodeMemoryManagerDeltaMpt::new(
                conf.cache_start_size,
                conf.cache_size,
                conf.idle_size,
                conf.node_map_size,
                LRU::<RLFUPosT, DeltaMptDbKey>::new(conf.cache_size),
            ),
            padding,
            delta_mpts_releaser: DeltaDbReleaser {
                snapshot_root,
                storage_manager,
            },
            db: kvdb,
            commit_lock: Mutex::new(AtomicCommit {
                row_number: RowNumber { value: row_number },
            }),
        }
    }

    fn load_state_root_node_ref_from_db(
        &self, epoch_id: &EpochId,
    ) -> Result<Option<NodeRefDeltaMpt>> {
        let db_key_result = Self::parse_row_number(
            // FIXME: the usage here for sqlite isn't thread-safe.
            // FIXME: Think of a way of doing it correctly.
            //
            // FIXME: think about operations in state_manager and state, which
            // FIXME: deserve a dedicated db connection. (Of course read-only)
            self.db.get(
                [
                    "state_root_db_key_for_epoch_id_".as_bytes(),
                    epoch_id.as_ref(),
                ]
                .concat()
                .as_slice(),
            ),
        )?;
        match db_key_result {
            Some(db_key) => {
                Ok(Some(self.loaded_root_at_epoch(epoch_id, db_key)))
            }
            None => Ok(None),
        }
    }

    pub fn get_state_root_node_ref(
        &self, epoch_id: &EpochId,
    ) -> Result<Option<NodeRefDeltaMpt>> {
        let node_ref = self.get_root_at_epoch(epoch_id);
        if node_ref.is_none() {
            self.load_state_root_node_ref_from_db(epoch_id)
        } else {
            Ok(node_ref)
        }
    }

    // FIXME: implement the logic.
    pub fn should_shift_snapshot(&self) -> Result<bool> { Ok(false) }

    pub fn get_root_at_epoch(
        &self, epoch_id: &EpochId,
    ) -> Option<NodeRefDeltaMpt> {
        self.root_by_version.read().get(epoch_id).cloned()
    }

    pub fn set_epoch_root(&self, epoch_id: EpochId, root: NodeRefDeltaMpt) {
        self.root_by_version.write().insert(epoch_id, root);
    }

    pub fn loaded_root_at_epoch(
        &self, epoch_id: &EpochId, db_key: DeltaMptDbKey,
    ) -> NodeRefDeltaMpt {
        let root = NodeRefDeltaMpt::Committed { db_key };
        self.set_epoch_root(*epoch_id, root.clone());

        root
    }

    pub fn get_node_memory_manager(&self) -> &NodeMemoryManagerDeltaMpt {
        &self.node_memory_manager
    }

    pub fn get_merkle(
        &self, maybe_node: Option<NodeRefDeltaMpt>,
    ) -> Result<Option<MerkleHash>> {
        match maybe_node {
            Some(node) => Ok(Some(
                self.node_memory_manager
                    .node_as_ref_with_cache_manager(
                        &self.node_memory_manager.get_allocator(),
                        node,
                        self.node_memory_manager.get_cache_manager(),
                        &mut *self.db.to_owned_read()?,
                        &mut false,
                    )?
                    .get_merkle()
                    .clone(),
            )),
            None => Ok(None),
        }
    }

    pub fn log_usage(&self) { self.node_memory_manager.log_usage(); }
}

// Utility function.
impl MultiVersionMerklePatriciaTrie {
    fn parse_row_number(
        x: Result<Option<Box<[u8]>>>,
    ) -> Result<Option<RowNumberUnderlyingType>> {
        Ok(match x?.as_ref() {
            None => None,
            Some(row_number_bytes) => Some(
                unsafe {
                    std::str::from_utf8_unchecked(row_number_bytes.as_ref())
                }
                .parse::<RowNumberUnderlyingType>()?,
            ),
        })
    }

    pub fn db_owned_read<'a>(
        &'a self,
    ) -> Result<Box<dyn KeyValueDbTraitOwnedRead + 'a>> {
        self.db.to_owned_read()
    }

    pub fn db_commit(&self) -> &dyn Any { (*self.db).as_any() }
}

use self::{
    cache::algorithm::lru::LRU, merkle_patricia_trie::*,
    node_memory_manager::*, node_ref_map::DeltaMptDbKey, row_number::*,
};
use super::{
    super::storage_db::{delta_db_manager::DeltaDbTrait, key_value_db::*},
    errors::*,
    storage_manager::storage_manager::*,
};
use crate::{
    statedb::KeyPadding, storage::state_manager::StorageConfiguration,
};
use keccak_hash::keccak;
use parking_lot::{Mutex, MutexGuard, RwLock};
use primitives::{EpochId, MerkleHash};
use std::{any::Any, borrow::BorrowMut, collections::HashMap, sync::Arc};<|MERGE_RESOLUTION|>--- conflicted
+++ resolved
@@ -6,12 +6,8 @@
 pub mod guarded_value;
 pub(in super::super) mod merkle_patricia_trie;
 pub(in super::super) mod node_memory_manager;
-<<<<<<< HEAD
 pub(self) mod node_ref_map;
-pub(super) mod return_after_use;
-=======
 pub(in super::super) mod return_after_use;
->>>>>>> dccea325
 pub(super) mod row_number;
 
 /// Fork of upstream slab in order to compact data and be thread-safe without
