// Copyright 2019 Conflux Foundation. All rights reserved.
// Conflux is free software and distributed under GNU General Public License.
// See http://www.gnu.org/licenses/

use cfx_types::H256;
use cfxcore::{
    block_data_manager::{DataManagerConfiguration, DbType},
    consensus::{ConsensusConfig, ConsensusInnerConfig},
    consensus_parameters::*,
    storage::{self, state_manager::StorageConfiguration},
    sync::{ProtocolConfiguration, SyncGraphConfig},
};
use metrics::MetricsConfiguration;
use std::convert::TryInto;
use txgen::TransactionGeneratorConfig;

// usage:
// ```
// build_config! {
//     {
//         (name, (type), default_value)
//         ...
//     }
//     {
//         (name, (type), default_value, converter)
//     }
// }
// ```
// `converter` is a function used to convert a provided String to `Result<type,
// String>`. For each entry, field `name` of type `type` will be created in
// `RawConfiguration`, and it will be assigned to the value passed through
// commandline argument or configuration file. Commandline argument will
// override the configuration file if the parameter is given in both.
build_config! {
    {
        (port, (Option<u16>), Some(32323))
        (udp_port, (Option<u16>), Some(32323))
        (jsonrpc_local_tcp_port, (Option<u16>), None)
        (jsonrpc_local_http_port, (Option<u16>), None)
        (jsonrpc_tcp_port, (Option<u16>), None)
        (jsonrpc_http_port, (Option<u16>), None)
        (jsonrpc_cors, (Option<String>), None)
        (jsonrpc_http_keep_alive, (bool), false)
        (genesis_accounts, (Option<String>), None)
        (genesis_secrets, (Option<String>), None)
        (log_conf, (Option<String>), None)
        (log_file, (Option<String>), None)
        (network_id, (u64), 1)
        (bootnodes, (Option<String>), None)
        (netconf_dir, (Option<String>), Some("./net_config".to_string()))
        (net_key, (Option<String>), None)
        (public_address, (Option<String>), None)
        (ledger_cache_size, (Option<usize>), Some(2048))
        (enable_discovery, (bool), true)
        (discovery_fast_refresh_timeout_ms, (u64), 10000)
        (discovery_round_timeout_ms, (u64), 500)
        (discovery_housekeeping_timeout_ms, (u64), 1000)
        (node_table_timeout, (Option<u64>), Some(300))
        (node_table_promotion_timeout, (Option<u64>), Some(3 * 24 * 3600))
        (test_mode, (bool), false)
        (eth_compatibility_mode, (bool), false)
        (db_cache_size, (Option<usize>), Some(128))
        (db_compaction_profile, (Option<String>), None)
        (db_dir, (Option<String>), Some("./blockchain_db".to_string()))
        (generate_tx, (bool), false)
        (generate_tx_period_us, (Option<u64>), Some(100_000))
        (storage_db_path, (String), "./storage_db".to_string())
        (storage_cache_start_size, (u32), storage::defaults::DEFAULT_CACHE_START_SIZE)
        (storage_cache_size, (u32), storage::defaults::DEFAULT_CACHE_SIZE)
        (storage_recent_lfu_factor, (f64), storage::defaults::DEFAULT_RECENT_LFU_FACTOR)
        (storage_idle_size, (u32), storage::defaults::DEFAULT_IDLE_SIZE)
        (storage_node_map_size, (u32), storage::defaults::MAX_CACHED_TRIE_NODES_R_LFU_COUNTER)
        (send_tx_period_ms, (u64), 1300)
        (check_request_period_ms, (u64), 1000)
        (block_cache_gc_period_ms, (u64), 5000)
        (headers_request_timeout_ms, (u64), 10_000)
        (blocks_request_timeout_ms, (u64), 30_000)
        (transaction_request_timeout_ms, (u64), 30_000)
        (tx_maintained_for_peer_timeout_ms, (u64), 600_000)
        (max_inflight_request_count, (u64), 64)
        (received_tx_index_maintain_timeout_ms, (u64), 600_000)
        (max_trans_count_received_in_catch_up, (u64), 60_000)
        (request_block_with_public, (bool), false)
        (start_mining, (bool), false)
        (initial_difficulty, (Option<u64>), None)
        (tx_pool_size, (usize), 500_000)
        (mining_author, (Option<String>), None)
        (use_stratum, (bool), false)
        (stratum_port, (u16), 32525)
        (stratum_secret, (Option<String>), None)
        (egress_queue_capacity, (usize), 256)
        (egress_min_throttle, (usize), 10)
        (egress_max_throttle, (usize), 64)
        (subnet_quota, (usize), 32)
        (session_ip_limits, (String), "1,8,4,2".into())
        (data_propagate_enabled, (bool), false)
        (data_propagate_interval_ms, (u64), 1000)
        (data_propagate_size, (usize), 1000)
        (record_tx_address, (bool), true)
        // TODO Set default to true when we have new tx pool implementation
        (enable_optimistic_execution, (bool), true)
        (adaptive_weight_alpha_num, (u64), ADAPTIVE_WEIGHT_DEFAULT_ALPHA_NUM)
        (adaptive_weight_alpha_den, (u64), ADAPTIVE_WEIGHT_DEFAULT_ALPHA_DEN)
        (adaptive_weight_beta, (u64), ADAPTIVE_WEIGHT_DEFAULT_BETA)
        (heavy_block_difficulty_ratio, (u64), HEAVY_BLOCK_DEFAULT_DIFFICULTY_RATIO)
        (era_epoch_count, (u64), ERA_DEFAULT_EPOCH_COUNT)
        (era_checkpoint_gap, (u64), ERA_DEFAULT_CHECKPOINT_GAP)
        // FIXME: break into two options: one for enable, one for path.
        (debug_dump_dir_invalid_state_root, (String), "./storage/debug_dump_invalid_state_root/".to_string())
        (metrics_enabled, (bool), false)
        (metrics_report_interval_ms, (u64), 3000)
        (metrics_output_file, (Option<String>), None)
        (metrics_influxdb_host, (Option<String>), None)
        (metrics_influxdb_db, (String), "conflux".into())
        (metrics_influxdb_username, (Option<String>), None)
        (metrics_influxdb_password, (Option<String>), None)
        (metrics_influxdb_node, (Option<String>), None)
        (min_peers_propagation, (usize), 8)
        (max_peers_propagation, (usize), 128)
        (future_block_buffer_capacity, (usize), 32768)
        (txgen_account_count, (usize), 10)
        (tx_cache_count, (usize), 250000)
        (max_download_state_peers, (usize), 8)
        (block_db_type, (String), "rocksdb".to_string())
<<<<<<< HEAD
        (no_defer, (bool), false)
=======
        (rocksdb_disable_wal, (bool), false)
        (enable_state_expose, (bool), false)
>>>>>>> 5e1ebdff
    }
    {
        (
            log_level, (LevelFilter), LevelFilter::Info, |l| {
                match l {
                    "off" => Ok(LevelFilter::Off),
                    "error" => Ok(LevelFilter::Error),
                    "warn" => Ok(LevelFilter::Warn),
                    "info" => Ok(LevelFilter::Info),
                    "debug" => Ok(LevelFilter::Debug),
                    "trace" => Ok(LevelFilter::Trace),
                    _ => Err("Invalid log_level".to_owned()),
                }
            }
        )
    }
}

pub struct Configuration {
    pub raw_conf: RawConfiguration,
}

impl Default for Configuration {
    fn default() -> Self {
        Configuration {
            raw_conf: Default::default(),
        }
    }
}

impl Configuration {
    pub fn parse(matches: &clap::ArgMatches) -> Result<Configuration, String> {
        let mut config = Configuration::default();
        config.raw_conf = RawConfiguration::parse(matches)?;
        Ok(config)
    }

    pub fn net_config(&self) -> Result<NetworkConfiguration, String> {
        let mut network_config = match self.raw_conf.port {
            Some(port) => NetworkConfiguration::new_with_port(port),
            None => NetworkConfiguration::default(),
        };

        network_config.id = self.raw_conf.network_id;
        network_config.discovery_enabled = self.raw_conf.enable_discovery;
        network_config.boot_nodes = to_bootnodes(&self.raw_conf.bootnodes)
            .map_err(|e| format!("failed to parse bootnodes: {}", e))?;
        if self.raw_conf.netconf_dir.is_some() {
            network_config.config_path = self.raw_conf.netconf_dir.clone();
        }
        network_config.use_secret =
            self.raw_conf.net_key.clone().map(|sec_str| {
                sec_str
                    .parse()
                    .expect("net_key is not a valid secret string")
            });
        if let Some(addr) = self.raw_conf.public_address.clone() {
            network_config.public_address = match addr
                .to_socket_addrs()
                .map(|mut i| i.next())
            {
                Ok(sock_addr) => sock_addr,
                Err(_e) => {
                    warn!(target: "network", "public_address in config is invalid");
                    None
                }
            };
        }
        if let Some(nt_timeout) = self.raw_conf.node_table_timeout {
            network_config.node_table_timeout = Duration::from_secs(nt_timeout);
        }
        if let Some(nt_promotion_timeout) =
            self.raw_conf.node_table_promotion_timeout
        {
            network_config.connection_lifetime_for_promotion =
                Duration::from_secs(nt_promotion_timeout);
        }
        network_config.test_mode = self.raw_conf.test_mode;
        network_config.subnet_quota = self.raw_conf.subnet_quota;
        network_config.session_ip_limit_config =
            self.raw_conf.session_ip_limits.clone().try_into().map_err(
                |e| format!("failed to parse session ip limit config: {}", e),
            )?;
        network_config.fast_discovery_refresh_timeout = Duration::from_millis(
            self.raw_conf.discovery_fast_refresh_timeout_ms,
        );
        network_config.discovery_round_timeout =
            Duration::from_millis(self.raw_conf.discovery_round_timeout_ms);
        network_config.housekeeping_timeout = Duration::from_millis(
            self.raw_conf.discovery_housekeeping_timeout_ms,
        );
        Ok(network_config)
    }

    pub fn cache_config(&self) -> CacheConfig {
        let mut cache_config = CacheConfig::default();

        if let Some(db_cache_size) = self.raw_conf.db_cache_size {
            cache_config.db = db_cache_size;
        }
        if let Some(ledger_cache_size) = self.raw_conf.ledger_cache_size {
            cache_config.ledger = ledger_cache_size;
        }
        cache_config
    }

    pub fn db_config(&self) -> DatabaseConfig {
        let db_dir = self.raw_conf.db_dir.as_ref().unwrap();
        if let Err(e) = fs::create_dir_all(&db_dir) {
            panic!("Error creating database directory: {:?}", e);
        }

        let compact_profile = match self.raw_conf.db_compaction_profile.as_ref()
        {
            Some(p) => db::DatabaseCompactionProfile::from_str(p).unwrap(),
            None => db::DatabaseCompactionProfile::default(),
        };
        db::db_config(
            Path::new(db_dir),
            self.raw_conf.db_cache_size.clone(),
            compact_profile,
            NUM_COLUMNS.clone(),
            self.raw_conf.rocksdb_disable_wal,
        )
    }

    pub fn consensus_config(&self) -> ConsensusConfig {
        let enable_optimistic_execution = if DEFERRED_STATE_EPOCH_COUNT <= 1 {
            false
        } else {
            self.raw_conf.enable_optimistic_execution
        };
        ConsensusConfig {
            debug_dump_dir_invalid_state_root: self
                .raw_conf
                .debug_dump_dir_invalid_state_root
                .clone(),
            inner_conf: ConsensusInnerConfig {
                adaptive_weight_alpha_num: self
                    .raw_conf
                    .adaptive_weight_alpha_num,
                adaptive_weight_alpha_den: self
                    .raw_conf
                    .adaptive_weight_alpha_den,
                adaptive_weight_beta: self.raw_conf.adaptive_weight_beta,
                heavy_block_difficulty_ratio: self
                    .raw_conf
                    .heavy_block_difficulty_ratio,
                era_epoch_count: self.raw_conf.era_epoch_count,
                era_checkpoint_gap: self.raw_conf.era_checkpoint_gap,
                enable_optimistic_execution,
                enable_state_expose: self.raw_conf.enable_state_expose,
            },
            bench_mode: false,
            no_defer: self.raw_conf.no_defer,
        }
    }

    pub fn pow_config(&self) -> ProofOfWorkConfig {
        let stratum_listen_addr =
            if let Some(listen_addr) = self.raw_conf.public_address.clone() {
                listen_addr
            } else {
                String::from("")
            };

        let stratum_secret =
            self.raw_conf
                .stratum_secret
                .clone()
                .map(|hex_str| H256::from_str(hex_str.as_str())
                    .expect("Stratum secret should be 64-digit hex string without 0x prefix"));

        ProofOfWorkConfig::new(
            self.raw_conf.test_mode,
            self.raw_conf.use_stratum,
            self.raw_conf.initial_difficulty,
            stratum_listen_addr,
            self.raw_conf.stratum_port,
            stratum_secret,
        )
    }

    pub fn verification_config(&self) -> VerificationConfig {
        VerificationConfig::new(
            self.raw_conf.test_mode,
            self.raw_conf.eth_compatibility_mode,
        )
    }

    pub fn tx_gen_config(&self) -> TransactionGeneratorConfig {
        TransactionGeneratorConfig::new(
            self.raw_conf.generate_tx,
            self.raw_conf.generate_tx_period_us.expect("has default"),
            self.raw_conf.txgen_account_count,
        )
    }

    pub fn storage_config(&self) -> StorageConfiguration {
        StorageConfiguration {
            cache_start_size: self.raw_conf.storage_cache_start_size,
            cache_size: self.raw_conf.storage_cache_size,
            idle_size: self.raw_conf.storage_idle_size,
            node_map_size: self.raw_conf.storage_node_map_size,
            recent_lfu_factor: self.raw_conf.storage_recent_lfu_factor,
        }
    }

    pub fn protocol_config(&self) -> ProtocolConfiguration {
        ProtocolConfiguration {
            send_tx_period: Duration::from_millis(
                self.raw_conf.send_tx_period_ms,
            ),
            check_request_period: Duration::from_millis(
                self.raw_conf.check_request_period_ms,
            ),
            block_cache_gc_period: Duration::from_millis(
                self.raw_conf.block_cache_gc_period_ms,
            ),
            headers_request_timeout: Duration::from_millis(
                self.raw_conf.headers_request_timeout_ms,
            ),
            blocks_request_timeout: Duration::from_millis(
                self.raw_conf.blocks_request_timeout_ms,
            ),
            transaction_request_timeout: Duration::from_millis(
                self.raw_conf.transaction_request_timeout_ms,
            ),
            tx_maintained_for_peer_timeout: Duration::from_millis(
                self.raw_conf.tx_maintained_for_peer_timeout_ms,
            ),
            max_inflight_request_count: self
                .raw_conf
                .max_inflight_request_count,
            request_block_with_public: self.raw_conf.request_block_with_public,
            received_tx_index_maintain_timeout: Duration::from_millis(
                self.raw_conf.received_tx_index_maintain_timeout_ms,
            ),
            max_trans_count_received_in_catch_up: self
                .raw_conf
                .max_trans_count_received_in_catch_up,
            min_peers_propagation: self.raw_conf.min_peers_propagation,
            max_peers_propagation: self.raw_conf.max_peers_propagation,
            future_block_buffer_capacity: self
                .raw_conf
                .future_block_buffer_capacity,
            max_download_state_peers: self.raw_conf.max_download_state_peers,
            test_mode: self.raw_conf.test_mode,
        }
    }

    pub fn data_mananger_config(&self) -> DataManagerConfiguration {
        DataManagerConfiguration::new(
            self.raw_conf.record_tx_address,
            self.raw_conf.tx_cache_count,
            match self.raw_conf.block_db_type.as_str() {
                "rocksdb" => DbType::Rocksdb,
                "sqlite" => DbType::Sqlite,
                _ => panic!("Invalid block_db_type parameter!"),
            },
        )
    }

    pub fn sync_graph_config(&self) -> SyncGraphConfig {
        SyncGraphConfig {
            enable_state_expose: self.raw_conf.enable_state_expose,
        }
    }

    pub fn metrics_config(&self) -> MetricsConfiguration {
        MetricsConfiguration {
            enabled: self.raw_conf.metrics_enabled,
            report_interval: Duration::from_millis(
                self.raw_conf.metrics_report_interval_ms,
            ),
            file_report_output: self.raw_conf.metrics_output_file.clone(),
            influxdb_report_host: self.raw_conf.metrics_influxdb_host.clone(),
            influxdb_report_db: self.raw_conf.metrics_influxdb_db.clone(),
            influxdb_report_username: self
                .raw_conf
                .metrics_influxdb_username
                .clone(),
            influxdb_report_password: self
                .raw_conf
                .metrics_influxdb_password
                .clone(),
            influxdb_report_node: self.raw_conf.metrics_influxdb_node.clone(),
        }
    }
}

/// Validates and formats bootnodes option.
pub fn to_bootnodes(bootnodes: &Option<String>) -> Result<Vec<String>, String> {
    match *bootnodes {
        Some(ref x) if !x.is_empty() => x
            .split(',')
            .map(|s| match validate_node_url(s).map(Into::into) {
                None => Ok(s.to_owned()),
                Some(ErrorKind::AddressResolve(_)) => Err(format!(
                    "Failed to resolve hostname of a boot node: {}",
                    s
                )),
                Some(e) => Err(format!(
                    "Invalid node address format given for a boot node: {} err={:?}",
                    s, e
                )),
            })
            .collect(),
        Some(_) => Ok(vec![]),
        None => Ok(vec![]),
    }
}<|MERGE_RESOLUTION|>--- conflicted
+++ resolved
@@ -122,12 +122,9 @@
         (tx_cache_count, (usize), 250000)
         (max_download_state_peers, (usize), 8)
         (block_db_type, (String), "rocksdb".to_string())
-<<<<<<< HEAD
         (no_defer, (bool), false)
-=======
         (rocksdb_disable_wal, (bool), false)
         (enable_state_expose, (bool), false)
->>>>>>> 5e1ebdff
     }
     {
         (
