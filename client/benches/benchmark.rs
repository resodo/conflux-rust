--- conflicted
+++ resolved
@@ -53,13 +53,8 @@
         action: Action::Call(receiver_kp.address()),
         data: Bytes::new(),
     };
-<<<<<<< HEAD
     let tx = tx.sign(kp.secret(), None /* chain_id */);
-    let machine = new_machine();
-=======
-    let tx = tx.sign(kp.secret());
     let machine = new_machine_with_builtin();
->>>>>>> 475a4d0b
     let env = Env {
         number: 0, // TODO: replace 0 with correct cardinal number
         author: Default::default(),
