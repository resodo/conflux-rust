--- conflicted
+++ resolved
@@ -66,38 +66,6 @@
         last_hashes: Arc::new(vec![]),
     };
     let spec = Spec::new_spec();
-<<<<<<< HEAD
-    c.bench_function("Execute 1 transaction", move |b| {
-        let mut state = State::new(
-            StateDb::new(
-                handler
-                    .consensus
-                    .data_man
-                    .storage_manager
-                    .get_state_for_next_epoch(
-                        // FIXME: delta height
-                        SnapshotAndEpochIdRef::new(
-                            &handler.consensus.best_block_hash(),
-                            None,
-                        ),
-                    )
-                    .unwrap()
-                    .unwrap(),
-            ),
-            0.into(),
-            VmFactory::new(1024 * 32),
-        );
-        let mut ex = Executive::new(&mut state, &env, &machine, &spec);
-        let mut nonce_increased = false;
-        b.iter(|| {
-            ex.transact(
-                &tx,
-                &mut nonce_increased,
-                false, /* eth_compatibility_mode */
-            )
-            .unwrap();
-            ex.state.clear();
-=======
     c.bench(
         "Execute 1 transaction",
         Benchmark::new("Execute 1 transaction", move |b| {
@@ -122,11 +90,15 @@
             let mut ex = Executive::new(&mut state, &env, &machine, &spec);
             let mut nonce_increased = false;
             b.iter(|| {
-                //ex.transact(&tx, &mut nonce_increased);
-                ex.transact(&tx, &mut nonce_increased).unwrap();
+                //ex.transact(
+                &tx,
+                &mut nonce_increased);
+                ex.transact(&tx, &mut nonce_increased,
+                false, /* eth_compatibility_mode */
+            )
+            .unwrap();
                 ex.state.clear();
             })
->>>>>>> 515d4217
         })
         .measurement_time(Duration::from_secs(10))
         .warm_up_time(Duration::from_secs(10)),
