--- conflicted
+++ resolved
@@ -27,42 +27,26 @@
         self.log.info(genesis)
 
         blocks = self.nodes[0].generate(3, 0)
-<<<<<<< HEAD
         assert self.nodes[0].getblockcount() == 4
-        besthash0 = self.nodes[0].getbestblockhash()
+        besthash0 = self.nodes[0].best_block_hash()
         assert besthash0 == blocks[2]
         self.log.info("Generate three blocks in one chain for node 0")
 
         blocks1 = self.nodes[1].generate(4, 0)
         assert self.nodes[1].getblockcount() == 5
-        besthash1 = self.nodes[1].getbestblockhash()
-=======
-        assert (self.nodes[0].getblockcount() == 4)
-        besthash0 = self.nodes[0].best_block_hash()
-        assert (besthash0 == blocks[2])
-        self.log.info("Generate three blocks in one chain for node 0")
-
-        blocks1 = self.nodes[1].generate(4, 0)
-        assert (self.nodes[1].getblockcount() == 5)
         besthash1 = self.nodes[1].best_block_hash()
->>>>>>> a0710aee
         self.log.info("Generate four blocks in another chain for node 1")
 
         connect_nodes(self.nodes, 0, 1)
         sync_blocks(self.nodes[0:2])
-<<<<<<< HEAD
-        assert self.nodes[0].getblockcount() == 8
-        assert self.nodes[0].getbestblockhash() == besthash1
-=======
 
         self.add_predicate("best_block_hash",
                            lambda x: self.check_best_block_hash(x, besthash1))
         self.make_snapshot()
         assert self.verify()
 
-        assert (self.nodes[0].getblockcount() == 8)
-        assert (self.nodes[0].best_block_hash() == besthash1)
->>>>>>> a0710aee
+        assert self.nodes[0].getblockcount() == 8
+        assert self.nodes[0].best_block_hash() == besthash1
         self.log.info("Connect together now have 8 blocks in total")
 
         self.nodes[1].generatefixedblock(blocks[0], [], 0, False)
@@ -75,24 +59,13 @@
         assert self.verify()
 
         self.log.info("Generate two more blocks on the shorter chain")
-<<<<<<< HEAD
         assert self.nodes[0].getblockcount() == 10
-        assert self.nodes[0].getbestblockhash() == besthash0
+        assert self.nodes[0].best_block_hash() == besthash0
         self.log.info("Pivot chain switched!")
 
-        self.nodes[1].generatefixedblock(blocks1[0], [besthash0], 0, False)
-        self.nodes[1].generatefixedblock(blocks1[0], [besthash0], 0, False)
-        sync_blocks(self.nodes[0:2])
-        assert self.nodes[0].getbestblockhash() == besthash0
-        assert self.nodes[1].getbestblockhash() == besthash0
-=======
-        assert (self.nodes[0].getblockcount() == 10)
-        assert (self.nodes[0].best_block_hash() == besthash0)
-        self.log.info("Pivot chain switched!")
-
-        blocka = self.nodes[1].generatefixedblock(
+        self.nodes[1].generatefixedblock(
             blocks1[0], [besthash0], 0, False)
-        blockb = self.nodes[1].generatefixedblock(
+        self.nodes[1].generatefixedblock(
             blocks1[0], [besthash0], 0, False)
         sync_blocks(self.nodes[0:2])
 
@@ -101,33 +74,23 @@
         self.make_snapshot()
         assert self.verify()
 
-        assert (self.nodes[0].best_block_hash() == besthash0)
-        assert (self.nodes[1].best_block_hash() == besthash0)
->>>>>>> a0710aee
+        assert self.nodes[0].best_block_hash() == besthash0
+        assert self.nodes[1].best_block_hash() == besthash0
         self.log.info("Partially invalid blocks do not affect the pivot chain")
 
         self.nodes[1].generatefixedblock(blocks1[0], [], 0, False)
         self.nodes[1].generatefixedblock(blocks1[0], [], 0, False)
         sync_blocks(self.nodes[0:2])
-<<<<<<< HEAD
-        assert self.nodes[0].getbestblockhash() == besthash1
-        assert self.nodes[1].getbestblockhash() == besthash1
-        self.log.info("Pivot chain switched again!")
-
-
-if __name__ == "__main__":
-=======
 
         self.add_predicate("best_block_hash",
                            lambda x: self.check_best_block_hash(x, besthash1))
         self.make_snapshot()
         assert self.verify()
 
-        assert (self.nodes[0].best_block_hash() == besthash1)
-        assert (self.nodes[1].best_block_hash() == besthash1)
+        assert self.nodes[0].best_block_hash() == besthash1
+        assert self.nodes[1].best_block_hash() == besthash1
         self.log.info("Pivot chain switched again!")
 
 
-if __name__ == '__main__':
->>>>>>> a0710aee
+if __name__ == "__main__":
     FixedGenerateTest().main()