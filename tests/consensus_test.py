--- conflicted
+++ resolved
@@ -33,18 +33,8 @@
         connect_nodes(self.nodes, 0, 1)
         sync_blocks(self.nodes[0:2])
 
-<<<<<<< HEAD
-        self.add_predicate("best_block_hash",
-                           lambda x: self.check_best_block_hash(x, besthash1))
-        self.make_snapshot()
-        assert self.verify()
-
         assert self.nodes[0].getblockcount() == 8
         assert self.nodes[0].best_block_hash() == besthash1
-=======
-        assert (self.nodes[0].getblockcount() == 8)
-        assert (self.nodes[0].best_block_hash() == besthash1)
->>>>>>> 5e1ebdff
         self.log.info("Connect together now have 8 blocks in total")
 
         self.nodes[1].generatefixedblock(blocks[0], [], 0, False)
@@ -62,36 +52,16 @@
             blocks1[0], [besthash0], 0, False)
         sync_blocks(self.nodes[0:2])
 
-<<<<<<< HEAD
-        self.add_predicate("best_block_hash",
-                           lambda x: self.check_best_block_hash(x, besthash0))
-        self.make_snapshot()
-        assert self.verify()
-
         assert self.nodes[0].best_block_hash() == besthash0
         assert self.nodes[1].best_block_hash() == besthash0
-=======
-        assert (self.nodes[0].best_block_hash() == besthash0)
-        assert (self.nodes[1].best_block_hash() == besthash0)
->>>>>>> 5e1ebdff
         self.log.info("Partially invalid blocks do not affect the pivot chain")
 
         self.nodes[1].generatefixedblock(blocks1[0], [], 0, False)
         self.nodes[1].generatefixedblock(blocks1[0], [], 0, False)
         sync_blocks(self.nodes[0:2])
 
-<<<<<<< HEAD
-        self.add_predicate("best_block_hash",
-                           lambda x: self.check_best_block_hash(x, besthash1))
-        self.make_snapshot()
-        assert self.verify()
-
         assert self.nodes[0].best_block_hash() == besthash1
         assert self.nodes[1].best_block_hash() == besthash1
-=======
-        assert (self.nodes[0].best_block_hash() == besthash1)
-        assert (self.nodes[1].best_block_hash() == besthash1)
->>>>>>> 5e1ebdff
         self.log.info("Pivot chain switched again!")
 
 
