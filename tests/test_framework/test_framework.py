--- conflicted
+++ resolved
@@ -391,16 +391,9 @@
             for node in self.nodes:
                 coverage.write_all_rpc_commands(self.options.coveragedir, node.rpc)
 
-<<<<<<< HEAD
-    def stop_node(self, i, expected_stderr="", kill=False):
+    def stop_node(self, i, expected_stderr="", kill=False, wait=True):
         """Stop a conflux test node"""
-        self.nodes[i].stop_node(expected_stderr, kill)
-        self.nodes[i].wait_until_stopped()
-=======
-    def stop_node(self, i, expected_stderr='', kill=False, wait=True):
-        """Stop a bitcoind test node"""
         self.nodes[i].stop_node(expected_stderr, kill, wait)
->>>>>>> 515d4217
 
     def stop_nodes(self):
         """Stop multiple conflux test nodes"""
