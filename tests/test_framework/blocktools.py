--- conflicted
+++ resolved
@@ -53,20 +53,6 @@
     return block
 
 
-<<<<<<< HEAD
-def create_transaction(
-    nonce=0,
-    gas_price=1,
-    gas=21000,
-    value=0,
-    receiver=default_config["GENESIS_COINBASE"],
-    data=b"",
-    v=0,
-    r=0,
-    s=0,
-    pri_key=default_config["GENESIS_PRI_KEY"],
-):
-=======
 def create_block_with_nonce(
         parent_hash=default_config["GENESIS_PREVHASH"],
         height=0,
@@ -102,9 +88,18 @@
     return block
 
 
-def create_transaction(nonce=0, gas_price=1, gas=21000, value=0, receiver=default_config['GENESIS_COINBASE'],
-                       data=b'', v=0, r=0, s=0, pri_key=default_config["GENESIS_PRI_KEY"]):
->>>>>>> 5e1ebdff
+def create_transaction(
+    nonce=0,
+    gas_price=1,
+    gas=21000,
+    value=0,
+    receiver=default_config["GENESIS_COINBASE"],
+    data=b"",
+    v=0,
+    r=0,
+    s=0,
+    pri_key=default_config["GENESIS_PRI_KEY"],
+):
     transaction = Transaction(nonce, gas_price, gas, receiver, value, data, v, r, s)
     return transaction.sign(pri_key)
 
