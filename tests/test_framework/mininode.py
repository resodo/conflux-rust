#!/usr/bin/env python3
"""Conflux P2P network half-a-node.

`P2PConnection: A low-level connection object to a node's P2P interface
P2PInterface: A high-level interface object for communicating to a node over P2P
"""
import asyncore
import socket
import struct
import threading
from collections import defaultdict

from eth_utils import encode_hex

from conflux import utils
from conflux.messages import *
from conflux.utils import int_to_bytes, ec_random_keys, int_to_32bytearray, rzpad
from test_framework.blocktools import make_genesis
from test_framework.util import wait_until, get_ip_address

logger = logging.getLogger("TestFramework.mininode")


class P2PConnection(asyncore.dispatcher):
    """A low-level connection object to a node's P2P interface.

    This class is responsible for:

    - opening and closing the TCP connection to the node
    - reading bytes from and writing bytes to the socket
    - deserializing and serializing the P2P message header
    - logging messages as they are sent and received

    This class contains no logic for handling the P2P message payloads. It must be
    sub-classed and the on_message() callback overridden."""

    def __init__(self):
        assert not network_thread_running()

        super().__init__(map=mininode_socket_map)

    def peer_connect(self, dstaddr, dstport):
        self.dstaddr = dstaddr
        self.dstport = dstport
        self.create_socket(socket.AF_INET, socket.SOCK_STREAM)
        self.socket.setsockopt(socket.IPPROTO_TCP, socket.TCP_NODELAY, 1)
        self.sendbuf = b""
        self.recvbuf = b""
        self.state = "connecting"
        self.disconnect = False
        self.had_hello = False

        logger.debug('Connecting to Conflux Node: %s:%d' %
                     (self.dstaddr, self.dstport))

        try:
            self.connect((dstaddr, dstport))
        except:
            self.handle_close()

    def peer_disconnect(self):
        # Connection could have already been closed by other end.
        if self.state == "connected":
            self.disconnect_node()

    # Connection and disconnection methods

    def handle_connect(self):
        """asyncore callback when a connection is opened."""
        if self.state != "connected":
            logger.debug("Connected & Listening: %s:%d" %
                         (self.dstaddr, self.dstport))
            self.state = "connected"
            self.on_open()

    def handle_close(self):
        """asyncore callback when a connection is closed."""
        logger.debug("Closing connection to: %s:%d" %
                     (self.dstaddr, self.dstport))
        self.state = "closed"
        self.recvbuf = b""
        self.sendbuf = b""
        try:
            self.close()
        except:
            pass
        self.on_close()

    def disconnect_node(self):
        """Disconnect the p2p connection.

        Called by the test logic thread. Causes the p2p connection
        to be disconnected on the next iteration of the asyncore loop."""
        self.disconnect = True

    # Socket read methods

    def handle_read(self):
        """asyncore callback when data is read from the socket."""
        buf = self.recv(8192)
        if len(buf) > 0:
            self.recvbuf += buf
            self._on_data()

    def read_connection_packet(self):
        if len(self.recvbuf) < 3:
            return None

        packet_size = struct.unpack("<L", rzpad(self.recvbuf[:3], 4))[0]
        if len(self.recvbuf) < 3 + packet_size:
            return

        self.recvbuf = self.recvbuf[3:]
        packet = self.recvbuf[:packet_size]
        self.recvbuf = self.recvbuf[packet_size:]

        if len(packet) > 3:
            packet = packet[-3:] + packet[:-3]

        return packet

    def assemble_connection_packet(self, data):
        data_len = struct.pack("<L", len(data))[:3]

        if len(data) > 3:
            return data_len + data[3:] + data[:3]
        else:
            return data_len + data

    def read_session_packet(self, packet):
        if packet[-2] == 0:
            return (packet[-1], None, packet[:-2])
        else:
            return (packet[-1], packet[-5:-2], packet[:-5])

    def assemble_session_packet(self, packet_id, protocol, payload):
        packet_id = struct.pack("<B", packet_id)
        if protocol is None:
            return payload + b'\x00' + packet_id
        else:
            return payload + protocol + b'\x01' + packet_id

    def read_protocol_msg(self, msg):
        return (msg[-1], msg[:-1])

    def assemble_protocol_msg(self, msg):
        return rlp.encode(msg) + int_to_bytes(get_msg_id(msg))

    def _on_data(self):
        """Try to read P2P messages from the recv buffer.

        This method reads data from the buffer in a loop. It deserializes,
        parses and verifies the P2P header, then passes the P2P payload to
        the on_message callback for processing."""
        try:
            while True:
                packet = self.read_connection_packet()
                if packet is None:
                    return

                if self.on_handshake(packet):
                    continue

                packet_id, protocol, payload = self.read_session_packet(packet)
                self._log_message("receive", packet_id)

                if packet_id != PACKET_HELLO and packet_id != PACKET_DISCONNECT and (not self.had_hello):
                    raise ValueError("bad protocol")

                if packet_id == PACKET_HELLO:
                    self.on_hello(payload)
                elif packet_id == PACKET_DISCONNECT:
                    disconnect = rlp.decode(payload, Disconnect)
                    self.on_disconnect(disconnect)
                elif packet_id == PACKET_PING:
                    self.on_ping()
                elif packet_id == PACKET_PONG:
                    self.on_pong()
                else:
                    assert packet_id == PACKET_PROTOCOL
                    self.on_protocol_packet(protocol, payload)
        except Exception as e:
            logger.exception('Error reading message: ' + repr(e))
            raise

    def on_handshake(self, payload) -> bool:
        return False

    def on_hello(self, payload):
        self.had_hello = True

    def on_disconnect(self, disconnect):
        self.on_close()

    def on_ping(self):
        self.send_packet(PACKET_PONG, b"")
        pass

    def on_pong(self):
        pass

    def on_protocol_packet(self, protocol, payload):
        """Callback for processing a protocol-specific P2P payload. Must be overridden by derived class."""
        raise NotImplementedError

    # Socket write methods

    def writable(self):
        """asyncore method to determine whether the handle_write() callback should be called on the next loop."""
        with mininode_lock:
            pre_connection = self.state == "connecting"
            length = len(self.sendbuf)
        return (length > 0 or pre_connection)

    def handle_write(self):
        """asyncore callback when data should be written to the socket."""
        with mininode_lock:
            # asyncore does not expose socket connection, only the first read/write
            # event, thus we must check connection manually here to know when we
            # actually connect
            if self.state == "connecting":
                self.handle_connect()
            if not self.writable():
                return

            try:
                sent = self.send(self.sendbuf)
            except:
                self.handle_close()
                return
            self.sendbuf = self.sendbuf[sent:]

    def send_packet(self, packet_id, payload, pushbuf=False):
        """Send a P2P message over the socket.

        This method takes a P2P payload, builds the P2P header and adds
        the message to the send buffer to be sent over the socket."""
        self._log_message("send", packet_id)
        buf = self.assemble_session_packet(packet_id, None, payload)

        self.send_data(buf)

<<<<<<< HEAD
=======

>>>>>>> 435a9284
    def send_data(self, data, pushbuf=False):
        if self.state != "connected" and not pushbuf:
            raise IOError('Not connected, no pushbuf')

        buf = self.assemble_connection_packet(data)

        with mininode_lock:
            if (len(self.sendbuf) == 0 and not pushbuf):
                try:
                    sent = self.send(buf)
                    self.sendbuf = buf[sent:]
                except BlockingIOError:
                    self.sendbuf = buf
            else:
                self.sendbuf += buf

    def send_protocol_packet(self, payload):
        """Send packet of protocols"""
        buf = self.assemble_session_packet(PACKET_PROTOCOL, self.protocol, payload)
        self.send_data(buf)

    def send_protocol_msg(self, msg):
        """Send packet of protocols"""
        payload = self.assemble_protocol_msg(msg)
        self.send_protocol_packet(payload)

    # Class utility methods

    def _log_message(self, direction, msg):
        """Logs a message being sent or received over the connection."""
        if direction == "send":
            log_message = "Send message to "
        elif direction == "receive":
            log_message = "Received message from "
        log_message += "%s:%d: %s" % (self.dstaddr,
                                      self.dstport, repr(msg)[:500])
        if len(log_message) > 500:
            log_message += "... (msg truncated)"
        logger.debug(log_message)


class P2PInterface(P2PConnection):
    """A high-level P2P interface class for communicating with a Conflux node.

    This class provides high-level callbacks for processing P2P message
    payloads, as well as convenience methods for interacting with the
    node over P2P.

    Individual testcases should subclass this and override the on_* methods
    if they want to alter message handling behaviour."""

    def __init__(self, remote=False, local_ip=None):
        super().__init__()

        # Track number of messages of each type received and the most recent
        # message of each type
        self.message_count = defaultdict(int)
        self.protocol_message_count = defaultdict(int)
        self.last_message = {}
        self.last_protocol_message = {}

        # Default protocol version
        self.protocol = b'cfx'
        self.protocol_version = 1
        self.genesis = make_genesis()
        self.best_block_hash = self.genesis.block_header.hash
        self.blocks = {self.genesis.block_header.hash: self.genesis}
        self.peer_pubkey = None
        self.priv_key, self.pub_key = ec_random_keys()
        x, y = self.pub_key
        self.key = "0x" + encode_hex(bytes(int_to_32bytearray(x)))[2:] + encode_hex(bytes(int_to_32bytearray(y)))[2:]
        self.had_status = False
        self.on_packet_func = {}
        self.remote = remote
        self.local_ip = local_ip

    def peer_connect(self, *args, **kwargs):
        super().peer_connect(*args, **kwargs)

    def wait_for_status(self, timeout=60):
        wait_until(lambda: self.had_status, timeout=timeout, lock=mininode_lock)

    def set_callback(self, msgid, func):
        self.on_packet_func[msgid] = func

    def reset_callback(self, msgid):
        del self.on_packet_func[msgid]

    # Message receiving methods

    def send_status(self):
        status = Status(self.protocol_version, 0,
                        self.genesis.block_header.hash, 0, [self.best_block_hash])
        self.send_protocol_msg(status)

    def on_protocol_packet(self, protocol, payload):
        """Receive message and dispatch message to appropriate callback.

        We keep a count of how many of each message type has been received
        and the most recent message of each type."""
        with mininode_lock:
            try:
<<<<<<< HEAD
                protocol = payload[0:3]
                assert (protocol == self.protocol)  # Possible to be false?
                packet_type = payload[3]
                payload = payload[4:]
=======
                assert(protocol == self.protocol)  # Possible to be false?
                packet_type, payload = self.read_protocol_msg(payload)
>>>>>>> 435a9284
                self.protocol_message_count[packet_type] += 1
                msg = None
                msg_class = get_msg_class(packet_type)
                logger.debug("%s %s", packet_type, rlp.decode(payload))
                if msg_class is not None:
                    msg = rlp.decode(payload, msg_class)
                if packet_type == STATUS:
                    self._log_message("receive", "STATUS, protocol_version:{}, terminal_hashes:{}"
                                      .format(msg.protocol_version,
                                              [utils.encode_hex(i) for i in msg.terminal_block_hashes]))
                    self.had_status = True
                elif packet_type == GET_BLOCK_HEADERS:
                    self._log_message("receive", "GET_BLOCK_HEADERS of {}".format(msg.hashes))
                elif packet_type == GET_BLOCK_HEADER_CHAIN:
                    self._log_message("receive", "GET_BLOCK_HEADER_CHAIN of {} {}".format(msg.hash, msg.max_blocks))
                elif packet_type == GET_BLOCK_BODIES:
                    hashes = msg.hashes
                    self._log_message("receive", "GET_BLOCK_BODIES of {} blocks".format(len(hashes)))
                elif packet_type == GET_BLOCK_HEADERS_RESPONSE:
                    self._log_message("receive", "BLOCK_HEADERS of {} headers".format(len(msg.headers)))
                elif packet_type == GET_BLOCK_BODIES_RESPONSE:
                    self._log_message("receive", "BLOCK_BODIES of {} blocks".format(len(msg)))
                elif packet_type == NEW_BLOCK:
                    self._log_message("receive", "NEW_BLOCK, hash:{}".format(msg.block.block_header.hash))
                elif packet_type == GET_BLOCK_HASHES:
                    self._log_message("receive", "GET_BLOCK_HASHES, hash:{}, max_blocks:{}"
                                      .format(msg.hash, msg.max_blocks))
                elif packet_type == GET_BLOCK_HASHES_RESPONSE:
                    self._log_message("receive", "BLOCK_HASHES, {} hashes".format(len(msg.hashes)))
                elif packet_type == GET_TERMINAL_BLOCK_HASHES:
                    self._log_message("receive", "GET_TERMINAL_BLOCK_HASHES")
                elif packet_type == TRANSACTIONS:
                    self._log_message("receive", "TRANSACTIONS, {} transactions".format(len(msg.transactions)))
                elif packet_type == GET_TERMINAL_BLOCK_HASHES_RESPONSE:
                    self._log_message("receive", "TERMINAL_BLOCK_HASHES, {} hashes".format(len(msg.hashes)))
                elif packet_type == NEW_BLOCK_HASHES:
                    self._log_message("receive", "NEW_BLOCK_HASHES, {} hashes".format(len(msg.block_hashes)))
                elif packet_type == GET_BLOCKS_RESPONSE:
                    self._log_message("receive", "BLOCKS, {} blocks".format(len(msg.blocks)))
                elif packet_type == GET_CMPCT_BLOCKS_RESPONSE:
                    self._log_message("receive", "GET_CMPCT_BLOCKS_RESPONSE, {} blocks".format(len(msg.blocks)))
                elif packet_type == GET_BLOCK_TXN_RESPONSE:
                    self._log_message("receive", "GET_BLOCK_TXN_RESPONSE, block:{}".format(len(msg.block_hash)))
                elif packet_type == GET_BLOCKS:
                    self._log_message("receive", "GET_BLOCKS, {} hashes".format(len(msg.hashes)))
                    self.on_get_blocks(msg)
                elif packet_type == GET_CMPCT_BLOCKS:
                    self._log_message("receive", "GET_CMPCT_BLOCKS, {} hashes".format(len(msg.hashes)))
                    self.on_get_compact_blocks(msg)
                elif packet_type == GET_BLOCK_TXN:
                    self._log_message("receive", "GET_BLOCK_TXN, hash={}".format(len(msg.block_hash)))
                    self.on_get_blocktxn(msg)
                elif packet_type == GET_BLOCK_HASHES_BY_EPOCH:
                    self._log_message("receive", "GET_BLOCK_HASHES_BY_EPOCH, epochs: {}".format(msg.epochs))
                    self.on_get_block_hashes_by_epoch(msg)
                else:
                    self._log_message("receive", "Unknown packet {}".format(packet_type))
                    return
                if packet_type in self.on_packet_func and msg is not None:
                    self.on_packet_func[packet_type](self, msg)
            except:
                raise

    def on_hello(self, payload):
        hello = rlp.decode(payload, Hello)

        capabilities = []
        for c in hello.capabilities:
            capabilities.append((c.protocol, c.version))
        self._log_message(
            "receive", "Hello, capabilities:{}".format(capabilities))
        ip = [127, 0, 0, 1]
        if self.remote:
            # if hasattr(self, "local_ip") or not self.local_ip:
            ip = get_ip_address()
            # else:
            #     ip = self.local_ip
        endpoint = NodeEndpoint(address=bytes(ip), port=32325, udp_port=32325)
        hello = Hello([Capability(self.protocol, self.protocol_version)], endpoint)

        self.send_packet(PACKET_HELLO, rlp.encode(hello, Hello))
        self.had_hello = True
        self.send_status()

    # Callback methods. Can be overridden by subclasses in individual test
    # cases to provide custom message handling behaviour.

    def on_open(self):
        self.handshake = Handshake(self)
        self.handshake.write_auth()

    def on_close(self):
        pass

    def on_handshake(self, payload) -> bool:
        if self.handshake.state == "ReadingAck":
            self.handshake.read_ack(payload)
            return True

        assert self.handshake.state == "StartSession"

        return False

    def on_get_blocks(self, msg):
        resp = Blocks(reqid=msg.reqid, blocks=[])
        self.send_protocol_msg(resp)

    def on_get_compact_blocks(self, msg):
        resp = GetCompactBlocksResponse(reqid=msg.reqid, compact_blocks=[], blocks=[])
        self.send_protocol_msg(resp)

    def on_get_blocktxn(self, msg):
        resp = GetBlockTxnResponse(reqid=msg.reqid, block_hash=b'\x00' * 32, block_txn=[])
        self.send_protocol_msg(resp)

    def on_get_block_hashes_by_epoch(self, msg):
        resp = BlockHashes(reqid=msg.reqid, hashes=[])
        self.send_protocol_msg(resp)


# Keep our own socket map for asyncore, so that we can track disconnects
# ourselves (to work around an issue with closing an asyncore socket when
# using select)
mininode_socket_map = dict()

# One lock for synchronizing all data access between the networking thread (see
# NetworkThread below) and the thread running the test logic.  For simplicity,
# P2PConnection acquires this lock whenever delivering a message to a P2PInterface,
# and whenever adding anything to the send buffer (in send_message()).  This
# lock should be acquired in the thread running the test logic to synchronize
# access to any data shared with the P2PInterface or P2PConnection.
mininode_lock = threading.RLock()


class DefaultNode(P2PInterface):
    def __init__(self, remote=False, local_ip=None):
        super().__init__(remote, local_ip)
        self.protocol = b'cfx'
        self.protocol_version = 1


class NetworkThread(threading.Thread):

    def __init__(self):
        super().__init__(name="NetworkThread")

    def run(self):
        while mininode_socket_map:
            # We check for whether to disconnect outside of the asyncore
            # loop to work around the behavior of asyncore when using
            # select
            disconnected = []
            for fd, obj in mininode_socket_map.items():
                if obj.disconnect:
                    disconnected.append(obj)
            [obj.handle_close() for obj in disconnected]
            asyncore.loop(0.1, use_poll=True, map=mininode_socket_map, count=1)
        logger.debug("Network thread closing")


def network_thread_running():
    """Return whether the network thread is running."""
    return any([thread.name == "NetworkThread" for thread in threading.enumerate()])


def network_thread_start():
    """Start the network thread."""
    assert not network_thread_running()

    NetworkThread().start()


def network_thread_join(timeout=10):
    """Wait timeout seconds for the network thread to terminate.

    Throw if network thread doesn't terminate in timeout seconds."""
    network_threads = [
        thread for thread in threading.enumerate() if thread.name == "NetworkThread"]
    assert len(network_threads) <= 1
    for thread in network_threads:
        thread.join(timeout)
        assert not thread.is_alive()


def start_p2p_connection(nodes, remote=False, local_ip=None):
    p2p_connections = []

    for node in nodes:
        conn = DefaultNode(remote, local_ip)
        p2p_connections.append(conn)
        node.add_p2p_connection(conn)

    network_thread_start()

    for p2p in p2p_connections:
        p2p.wait_for_status()

    return p2p_connections


class Handshake:
    def __init__(self, peer: P2PInterface):
        self.peer = peer
        self.state = "New"

    def write_auth(self):
        node_id = utils.decode_hex(self.peer.key)
        self.peer.send_data(node_id)
        self.state = "ReadingAck"

    def read_ack(self, remote_node_id: bytes):
        assert len(remote_node_id) == 64, "invalid node id length {}".format(len(remote_node_id))
        self.peer.peer_key = utils.encode_hex(remote_node_id)
        self.state = "StartSession"<|MERGE_RESOLUTION|>--- conflicted
+++ resolved
@@ -240,10 +240,6 @@
 
         self.send_data(buf)
 
-<<<<<<< HEAD
-=======
-
->>>>>>> 435a9284
     def send_data(self, data, pushbuf=False):
         if self.state != "connected" and not pushbuf:
             raise IOError('Not connected, no pushbuf')
@@ -346,15 +342,8 @@
         and the most recent message of each type."""
         with mininode_lock:
             try:
-<<<<<<< HEAD
-                protocol = payload[0:3]
                 assert (protocol == self.protocol)  # Possible to be false?
-                packet_type = payload[3]
-                payload = payload[4:]
-=======
-                assert(protocol == self.protocol)  # Possible to be false?
                 packet_type, payload = self.read_protocol_msg(payload)
->>>>>>> 435a9284
                 self.protocol_message_count[packet_type] += 1
                 msg = None
                 msg_class = get_msg_class(packet_type)
