#!/usr/bin/env python3
"""Conflux P2P network half-a-node.

`P2PConnection: A low-level connection object to a node's P2P interface
P2PInterface: A high-level interface object for communicating to a node over P2P
"""
import asyncore
import socket
import struct
import threading
from collections import defaultdict

from eth_utils import encode_hex

from conflux import utils
from conflux.messages import *
from conflux.utils import int_to_bytes, ec_random_keys, int_to_32bytearray, rzpad
from test_framework.blocktools import make_genesis
from test_framework.util import wait_until, get_ip_address

logger = logging.getLogger("TestFramework.mininode")


class P2PConnection(asyncore.dispatcher):
    """A low-level connection object to a node's P2P interface.

    This class is responsible for:

    - opening and closing the TCP connection to the node
    - reading bytes from and writing bytes to the socket
    - deserializing and serializing the P2P message header
    - logging messages as they are sent and received

    This class contains no logic for handling the P2P message payloads. It must be
    sub-classed and the on_message() callback overridden."""

    def __init__(self):
        assert not network_thread_running()

        super().__init__(map=mininode_socket_map)

    def peer_connect(self, dstaddr, dstport):
        self.dstaddr = dstaddr
        self.dstport = dstport
        self.create_socket(socket.AF_INET, socket.SOCK_STREAM)
        self.socket.setsockopt(socket.IPPROTO_TCP, socket.TCP_NODELAY, 1)
        self.sendbuf = b""
        self.recvbuf = b""
        self.state = "connecting"
        self.disconnect = False
        self.had_hello = False

        logger.info("Connecting to Conflux Node: %s:%d" % (self.dstaddr, self.dstport))

        try:
            self.connect((dstaddr, dstport))
        except:
            self.handle_close()

    def peer_disconnect(self):
        # Connection could have already been closed by other end.
        if self.state == "connected":
            self.disconnect_node()

    # Connection and disconnection methods

    def handle_connect(self):
        """asyncore callback when a connection is opened."""
        if self.state != "connected":
            logger.debug("Connected & Listening: %s:%d" % (self.dstaddr, self.dstport))
            self.state = "connected"
            self.on_open()

    def handle_close(self):
        """asyncore callback when a connection is closed."""
        logger.info("Closing connection to: %s:%d" % (self.dstaddr, self.dstport))
        self.state = "closed"
        assert False
        self.recvbuf = b""
        self.sendbuf = b""
        # assert False
        try:
            self.close()
        except:
            pass
        self.on_close()

    def disconnect_node(self):
        """Disconnect the p2p connection.

        Called by the test logic thread. Causes the p2p connection
        to be disconnected on the next iteration of the asyncore loop."""
        self.disconnect = True

    # Socket read methods

    def handle_read(self):
        """asyncore callback when data is read from the socket."""
        buf = self.recv(8192)
        if len(buf) > 0:
            self.recvbuf += buf
            self._on_data()

    def read_connection_packet(self):
        if len(self.recvbuf) < 3:
            return None

        packet_size = struct.unpack("<L", rzpad(self.recvbuf[:3], 4))[0]
        if len(self.recvbuf) < 3 + packet_size:
            return

        self.recvbuf = self.recvbuf[3:]
        packet = self.recvbuf[:packet_size]
        self.recvbuf = self.recvbuf[packet_size:]

        if len(packet) > 3:
            packet = packet[-3:] + packet[:-3]

        return packet

    def assemble_connection_packet(self, data):
        data_len = struct.pack("<L", len(data))[:3]

        if len(data) > 3:
            return data_len + data[3:] + data[:3]
        else:
            return data_len + data

    def read_session_packet(self, packet):
        if packet[-2] == 0:
            return (packet[-1], None, packet[:-2])
        else:
            return (packet[-1], packet[-5:-2], packet[:-5])

    def assemble_session_packet(self, packet_id, protocol, payload):
        packet_id = struct.pack("<B", packet_id)
        if protocol is None:
            return payload + b"\x00" + packet_id
        else:
            return payload + protocol + b"\x01" + packet_id

    def read_protocol_msg(self, msg):
        return (msg[-1], msg[:-1])

    def assemble_protocol_msg(self, msg):
        return rlp.encode(msg) + int_to_bytes(get_msg_id(msg))

    def _on_data(self):
        """Try to read P2P messages from the recv buffer.

        This method reads data from the buffer in a loop. It deserializes,
        parses and verifies the P2P header, then passes the P2P payload to
        the on_message callback for processing."""
        try:
            while True:
                packet = self.read_connection_packet()
                if packet is None:
                    return

                if self.on_handshake(packet):
                    continue

                packet_id, protocol, payload = self.read_session_packet(packet)
                self._log_message("receive", packet_id)

                if (
                    packet_id != PACKET_HELLO
                    and packet_id != PACKET_DISCONNECT
                    and (not self.had_hello)
                ):
                    raise ValueError("bad protocol")

                if packet_id == PACKET_HELLO:
                    self.on_hello(payload)
                elif packet_id == PACKET_DISCONNECT:
                    disconnect = rlp.decode(payload, Disconnect)
                    self.on_disconnect(disconnect)
                else:
                    assert packet_id == PACKET_PROTOCOL
                    self.on_protocol_packet(protocol, payload)
        except Exception as e:
            logger.exception("Error reading message: " + repr(e))
            raise

    def on_handshake(self, payload) -> bool:
        return False

    def on_hello(self, payload):
        self.had_hello = True

    def on_disconnect(self, disconnect):
        logger.info("on disconnect" + disconnect)
        self.on_close()

    def on_protocol_packet(self, protocol, payload):
        """Callback for processing a protocol-specific P2P payload. Must be overridden by derived class."""
        raise NotImplementedError

    # Socket write methods

    def writable(self):
        """asyncore method to determine whether the handle_write() callback should be called on the next loop."""
        with mininode_lock:
            pre_connection = self.state == "connecting"
            length = len(self.sendbuf)
        return length > 0 or pre_connection

    def handle_write(self):
        """asyncore callback when data should be written to the socket."""
        with mininode_lock:
            # asyncore does not expose socket connection, only the first read/write
            # event, thus we must check connection manually here to know when we
            # actually connect
            if self.state == "connecting":
                self.handle_connect()
            if not self.writable():
                return

            try:
                sent = self.send(self.sendbuf)
            except:
                self.handle_close()
                return
            self.sendbuf = self.sendbuf[sent:]

    def send_packet(self, packet_id, payload, pushbuf=False):
        """Send a P2P message over the socket.

        This method takes a P2P payload, builds the P2P header and adds
        the message to the send buffer to be sent over the socket."""
        self._log_message("send", packet_id)
        buf = self.assemble_session_packet(packet_id, None, payload)

        self.send_data(buf)

    def send_data(self, data, pushbuf=False):
        if self.state != "connected" and not pushbuf:
            raise IOError("Not connected, no pushbuf")

        buf = self.assemble_connection_packet(data)

        with mininode_lock:
            if len(self.sendbuf) == 0 and not pushbuf:
                try:
                    sent = self.send(buf)
                    self.sendbuf = buf[sent:]
                except BlockingIOError:
                    self.sendbuf = buf
            else:
                self.sendbuf += buf

    def send_protocol_packet(self, payload):
        """Send packet of protocols"""
        buf = self.assemble_session_packet(PACKET_PROTOCOL, self.protocol, payload)
        self.send_data(buf)

    def send_protocol_msg(self, msg):
        """Send packet of protocols"""
        payload = self.assemble_protocol_msg(msg)
        self.send_protocol_packet(payload)

    # Class utility methods

    def _log_message(self, direction, msg):
        """Logs a message being sent or received over the connection."""
        if direction == "send":
            log_message = "Send message to "
        elif direction == "receive":
            log_message = "Received message from "
        log_message += "%s:%d: %s" % (self.dstaddr, self.dstport, repr(msg)[:500])
        if len(log_message) > 500:
            log_message += "... (msg truncated)"
        logger.debug(log_message)


class P2PInterface(P2PConnection):
    """A high-level P2P interface class for communicating with a Conflux node.

    This class provides high-level callbacks for processing P2P message
    payloads, as well as convenience methods for interacting with the
    node over P2P.

    Individual testcases should subclass this and override the on_* methods
    if they want to alter message handling behaviour."""

    def __init__(self, remote=False, local_ip=None):
        super().__init__()

        # Track number of messages of each type received and the most recent
        # message of each type
        self.message_count = defaultdict(int)
        self.protocol_message_count = defaultdict(int)
        self.last_message = {}
        self.last_protocol_message = {}

        # Default protocol version
        self.protocol = b"cfx"
        self.protocol_version = 1
        self.genesis = make_genesis()
        self.best_block_hash = self.genesis.block_header.hash
        self.blocks = {self.genesis.block_header.hash: self.genesis}
        self.peer_pubkey = None
        self.priv_key, self.pub_key = ec_random_keys()
        x, y = self.pub_key
        self.key = (
            "0x"
            + encode_hex(bytes(int_to_32bytearray(x)))[2:]
            + encode_hex(bytes(int_to_32bytearray(y)))[2:]
        )
        self.had_status = False
        self.on_packet_func = {}
        self.remote = remote
        self.local_ip = local_ip

    def peer_connect(self, *args, **kwargs):
        super().peer_connect(*args, **kwargs)

    def wait_for_status(self, timeout=60):
        wait_until(lambda: self.had_status, timeout=timeout, lock=mininode_lock)

    def set_callback(self, msgid, func):
        self.on_packet_func[msgid] = func

    def reset_callback(self, msgid):
        del self.on_packet_func[msgid]

    # Message receiving methods

    def send_status(self):
<<<<<<< HEAD
        status = Status(
            self.protocol_version,
            0,
            self.genesis.block_header.hash,
            0,
            [self.best_block_hash],
        )
=======
        status = Status(self.protocol_version, self.genesis.block_header.hash, 0, [self.best_block_hash])
>>>>>>> 5e1ebdff
        self.send_protocol_msg(status)

    def on_protocol_packet(self, protocol, payload):
        """Receive message and dispatch message to appropriate callback.

        We keep a count of how many of each message type has been received
        and the most recent message of each type."""
        with mininode_lock:
            try:
                assert protocol == self.protocol  # Possible to be false?
                packet_type, payload = self.read_protocol_msg(payload)
                self.protocol_message_count[packet_type] += 1
                msg = None
                msg_class = get_msg_class(packet_type)
                logger.debug("%s %s", packet_type, rlp.decode(payload))
                if msg_class is not None:
                    msg = rlp.decode(payload, msg_class)
                if packet_type == STATUS:
                    self._log_message(
                        "receive",
                        "STATUS, protocol_version:{}, terminal_hashes:{}".format(
                            msg.protocol_version,
                            [utils.encode_hex(i) for i in msg.terminal_block_hashes],
                        ),
                    )
                    self.had_status = True
                elif packet_type == GET_BLOCK_HEADERS:
                    self._log_message(
                        "receive", "GET_BLOCK_HEADERS of {}".format(msg.hashes)
                    )
                elif packet_type == GET_BLOCK_HEADER_CHAIN:
                    self._log_message(
                        "receive",
                        "GET_BLOCK_HEADER_CHAIN of {} {}".format(
                            msg.hash, msg.max_blocks
                        ),
                    )
                elif packet_type == GET_BLOCK_BODIES:
                    hashes = msg.hashes
                    self._log_message(
                        "receive", "GET_BLOCK_BODIES of {} blocks".format(len(hashes))
                    )
                elif packet_type == GET_BLOCK_HEADERS_RESPONSE:
                    self._log_message(
                        "receive",
                        "BLOCK_HEADERS of {} headers".format(len(msg.headers)),
                    )
                elif packet_type == GET_BLOCK_BODIES_RESPONSE:
                    self._log_message(
                        "receive", "BLOCK_BODIES of {} blocks".format(len(msg))
                    )
                elif packet_type == NEW_BLOCK:
                    self._log_message(
                        "receive",
                        "NEW_BLOCK, hash:{}".format(msg.block.block_header.hash),
                    )
                elif packet_type == GET_BLOCK_HASHES:
                    self._log_message(
                        "receive",
                        "GET_BLOCK_HASHES, hash:{}, max_blocks:{}".format(
                            msg.hash, msg.max_blocks
                        ),
                    )
                elif packet_type == GET_BLOCK_HASHES_RESPONSE:
                    self._log_message(
                        "receive", "BLOCK_HASHES, {} hashes".format(len(msg.hashes))
                    )
                elif packet_type == GET_TERMINAL_BLOCK_HASHES:
                    self._log_message("receive", "GET_TERMINAL_BLOCK_HASHES")
                elif packet_type == TRANSACTIONS:
                    self._log_message(
                        "receive",
                        "TRANSACTIONS, {} transactions".format(len(msg.transactions)),
                    )
                elif packet_type == GET_TERMINAL_BLOCK_HASHES_RESPONSE:
                    self._log_message(
                        "receive",
                        "TERMINAL_BLOCK_HASHES, {} hashes".format(len(msg.hashes)),
                    )
                elif packet_type == NEW_BLOCK_HASHES:
                    self._log_message(
                        "receive",
                        "NEW_BLOCK_HASHES, {} hashes".format(len(msg.block_hashes)),
                    )
                elif packet_type == GET_BLOCKS_RESPONSE:
                    self._log_message(
                        "receive", "BLOCKS, {} blocks".format(len(msg.blocks))
                    )
                elif packet_type == GET_CMPCT_BLOCKS_RESPONSE:
                    self._log_message(
                        "receive",
                        "GET_CMPCT_BLOCKS_RESPONSE, {} blocks".format(len(msg.blocks)),
                    )
                elif packet_type == GET_BLOCK_TXN_RESPONSE:
                    self._log_message(
                        "receive",
                        "GET_BLOCK_TXN_RESPONSE, block:{}".format(len(msg.block_hash)),
                    )
                elif packet_type == GET_BLOCKS:
                    self._log_message(
                        "receive", "GET_BLOCKS, {} hashes".format(len(msg.hashes))
                    )
                    self.on_get_blocks(msg)
                elif packet_type == GET_CMPCT_BLOCKS:
                    self._log_message(
                        "receive", "GET_CMPCT_BLOCKS, {} hashes".format(len(msg.hashes))
                    )
                    self.on_get_compact_blocks(msg)
                elif packet_type == GET_BLOCK_TXN:
                    self._log_message(
                        "receive", "GET_BLOCK_TXN, hash={}".format(len(msg.block_hash))
                    )
                    self.on_get_blocktxn(msg)
                elif packet_type == GET_BLOCK_HASHES_BY_EPOCH:
                    self._log_message(
                        "receive",
                        "GET_BLOCK_HASHES_BY_EPOCH, epochs: {}".format(msg.epochs),
                    )
                    self.on_get_block_hashes_by_epoch(msg)
                else:
                    self._log_message(
                        "receive", "Unknown packet {}".format(packet_type)
                    )
                    return
                if packet_type in self.on_packet_func and msg is not None:
                    self.on_packet_func[packet_type](self, msg)
            except:
                raise

    def on_hello(self, payload):
        hello = rlp.decode(payload, Hello)

        capabilities = []
        for c in hello.capabilities:
            capabilities.append((c.protocol, c.version))
        self._log_message("receive", "Hello, capabilities:{}".format(capabilities))
        ip = [127, 0, 0, 1]
        if self.remote:
            ip = get_ip_address()
        endpoint = NodeEndpoint(address=bytes(ip), port=32325, udp_port=32325)
        hello = Hello(1, [Capability(self.protocol, self.protocol_version)], endpoint)

        self.send_packet(PACKET_HELLO, rlp.encode(hello, Hello))
        self.had_hello = True
        self.send_status()

    # Callback methods. Can be overridden by subclasses in individual test
    # cases to provide custom message handling behaviour.

    def on_open(self):
        self.handshake = Handshake(self)
        self.handshake.write_auth()

    def on_close(self):
        pass

    def on_handshake(self, payload) -> bool:
        if self.handshake.state == "ReadingAck":
            self.handshake.read_ack(payload)
            return True

        assert self.handshake.state == "StartSession"

        return False

    def on_get_blocks(self, msg):
        resp = Blocks(reqid=msg.reqid, blocks=[])
        self.send_protocol_msg(resp)

    def on_get_compact_blocks(self, msg):
        resp = GetCompactBlocksResponse(reqid=msg.reqid, compact_blocks=[], blocks=[])
        self.send_protocol_msg(resp)

    def on_get_blocktxn(self, msg):
        resp = GetBlockTxnResponse(
            reqid=msg.reqid, block_hash=b"\x00" * 32, block_txn=[]
        )
        self.send_protocol_msg(resp)

    def on_get_block_hashes_by_epoch(self, msg):
        resp = BlockHashes(reqid=msg.reqid, hashes=[])
        self.send_protocol_msg(resp)


# Keep our own socket map for asyncore, so that we can track disconnects
# ourselves (to work around an issue with closing an asyncore socket when
# using select)
mininode_socket_map = dict()

# One lock for synchronizing all data access between the networking thread (see
# NetworkThread below) and the thread running the test logic.  For simplicity,
# P2PConnection acquires this lock whenever delivering a message to a P2PInterface,
# and whenever adding anything to the send buffer (in send_message()).  This
# lock should be acquired in the thread running the test logic to synchronize
# access to any data shared with the P2PInterface or P2PConnection.
mininode_lock = threading.RLock()


class DefaultNode(P2PInterface):
    def __init__(self, remote=False, local_ip=None):
        super().__init__(remote, local_ip)
        self.protocol = b"cfx"
        self.protocol_version = 1


class NetworkThread(threading.Thread):
    def __init__(self):
        super().__init__(name="NetworkThread")

    def run(self):
        while mininode_socket_map:
            # We check for whether to disconnect outside of the asyncore
            # loop to work around the behavior of asyncore when using
            # select
            disconnected = []
            for fd, obj in mininode_socket_map.items():
                if obj.disconnect:
                    disconnected.append(obj)
                    logger.info("disconnect append" + obj)
            [obj.handle_close() for obj in disconnected]

            asyncore.loop(0.1, use_poll=True, map=mininode_socket_map, count=1)
        logger.info("Network thread closing")


def network_thread_running():
    """Return whether the network thread is running."""
    return any([thread.name == "NetworkThread" for thread in threading.enumerate()])


def network_thread_start():
    """Start the network thread."""
    assert not network_thread_running()

    NetworkThread().start()


def network_thread_join(timeout=10):
    """Wait timeout seconds for the network thread to terminate.

    Throw if network thread doesn't terminate in timeout seconds."""
    network_threads = [
        thread for thread in threading.enumerate() if thread.name == "NetworkThread"
    ]
    assert len(network_threads) <= 1
    for thread in network_threads:
        thread.join(timeout)
        assert not thread.is_alive()


def start_p2p_connection(nodes, remote=False, local_ip=None):
    p2p_connections = []

    for node in nodes:
        conn = DefaultNode(remote, local_ip)
        p2p_connections.append(conn)
        node.add_p2p_connection(conn)

    network_thread_start()

    for p2p in p2p_connections:
        p2p.wait_for_status()

    return p2p_connections


class Handshake:
    def __init__(self, peer: P2PInterface):
        self.peer = peer
        self.state = "New"

    def write_auth(self):
        node_id = utils.decode_hex(self.peer.key)
        self.peer.send_data(node_id)
        self.state = "ReadingAck"

    def read_ack(self, remote_node_id: bytes):
        assert len(remote_node_id) == 64, "invalid node id length {}".format(
            len(remote_node_id)
        )
        self.peer.peer_key = utils.encode_hex(remote_node_id)
        self.state = "StartSession"<|MERGE_RESOLUTION|>--- conflicted
+++ resolved
@@ -327,17 +327,13 @@
     # Message receiving methods
 
     def send_status(self):
-<<<<<<< HEAD
         status = Status(
             self.protocol_version,
-            0,
+
             self.genesis.block_header.hash,
             0,
             [self.best_block_hash],
         )
-=======
-        status = Status(self.protocol_version, self.genesis.block_header.hash, 0, [self.best_block_hash])
->>>>>>> 5e1ebdff
         self.send_protocol_msg(status)
 
     def on_protocol_packet(self, protocol, payload):
