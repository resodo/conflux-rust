--- conflicted
+++ resolved
@@ -5,13 +5,10 @@
 import http.client
 import subprocess
 import tempfile
-<<<<<<< HEAD
 import requests
 import time
 import urllib.parse
-=======
 from enum import Enum
->>>>>>> dccea325
 
 import eth_utils
 
