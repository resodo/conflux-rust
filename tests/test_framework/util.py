#!/usr/bin/env python3
import inspect
import json
import logging
import os
import random
import re
import socket
import threading
import time
from decimal import Decimal, ROUND_DOWN
from subprocess import CalledProcessError

from . import coverage
from .authproxy import AuthServiceProxy, JSONRPCException

CONFLUX_RPC_WAIT_TIMEOUT = 60

logger = logging.getLogger("TestFramework.utils")


# Assert functions
##################


def assert_fee_amount(fee, tx_size, fee_per_kB):
    """Assert the fee was in range"""
    target_fee = round(tx_size * fee_per_kB / 1000, 8)
    if fee < target_fee:
        raise AssertionError("Fee of %s BTC too low! (Should be %s BTC)" %
                             (str(fee), str(target_fee)))
    # allow the wallet's estimation to be at most 2 bytes off
    if fee > (tx_size + 2) * fee_per_kB / 1000:
        raise AssertionError("Fee of %s BTC too high! (Should be %s BTC)" %
                             (str(fee), str(target_fee)))


def assert_equal(thing1, thing2, *args):
    if thing1 != thing2 or any(thing1 != arg for arg in args):
        raise AssertionError("not(%s)" % " == ".join(
            str(arg) for arg in (thing1, thing2) + args))


def assert_greater_than(thing1, thing2):
    if thing1 <= thing2:
        raise AssertionError("%s <= %s" % (str(thing1), str(thing2)))


def assert_greater_than_or_equal(thing1, thing2):
    if thing1 < thing2:
        raise AssertionError("%s < %s" % (str(thing1), str(thing2)))


def assert_raises(exc, fun, *args, **kwds):
    assert_raises_message(exc, None, fun, *args, **kwds)


def assert_raises_message(exc, message, fun, *args, **kwds):
    try:
        fun(*args, **kwds)
    except JSONRPCException:
        raise AssertionError(
            "Use assert_raises_rpc_error() to test RPC failures")
    except exc as e:
        if message is not None and message not in e.error['message']:
            raise AssertionError("Expected substring not found:" +
                                 e.error['message'])
    except Exception as e:
        raise AssertionError("Unexpected exception raised: " +
                             type(e).__name__)
    else:
        raise AssertionError("No exception raised")


def assert_raises_process_error(returncode, output, fun, *args, **kwds):
    """Execute a process and asserts the process return code and output.

    Calls function `fun` with arguments `args` and `kwds`. Catches a CalledProcessError
    and verifies that the return code and output are as expected. Throws AssertionError if
    no CalledProcessError was raised or if the return code and output are not as expected.

    Args:
        returncode (int): the process return code.
        output (string): [a substring of] the process output.
        fun (function): the function to call. This should execute a process.
        args*: positional arguments for the function.
        kwds**: named arguments for the function.
    """
    try:
        fun(*args, **kwds)
    except CalledProcessError as e:
        if returncode != e.returncode:
            raise AssertionError("Unexpected returncode %i" % e.returncode)
        if output not in e.output:
            raise AssertionError("Expected substring not found:" + e.output)
    else:
        raise AssertionError("No exception raised")


def assert_raises_rpc_error(code, message, fun, *args, **kwds):
    """Run an RPC and verify that a specific JSONRPC exception code and message is raised.

    Calls function `fun` with arguments `args` and `kwds`. Catches a JSONRPCException
    and verifies that the error code and message are as expected. Throws AssertionError if
    no JSONRPCException was raised or if the error code/message are not as expected.

    Args:
        code (int), optional: the error code returned by the RPC call (defined
            in src/rpc/protocol.h). Set to None if checking the error code is not required.
        message (string), optional: [a substring of] the error string returned by the
            RPC call. Set to None if checking the error string is not required.
        fun (function): the function to call. This should be the name of an RPC.
        args*: positional arguments for the function.
        kwds**: named arguments for the function.
    """
    assert try_rpc(code, message, fun, *args, **kwds), "No exception raised"


def try_rpc(code, message, fun, *args, **kwds):
    """Tries to run an rpc command.

    Test against error code and message if the rpc fails.
    Returns whether a JSONRPCException was raised."""
    try:
        fun(*args, **kwds)
    except JSONRPCException as e:
        # JSONRPCException was thrown as expected. Check the code and message values are correct.
        if (code is not None) and (code != e.error["code"]):
            raise AssertionError(
                "Unexpected JSONRPC error code %i" % e.error["code"])
        if (message is not None) and (message not in e.error['message']):
            raise AssertionError("Expected substring not found:" +
                                 e.error['message'])
        return True
    except Exception as e:
        raise AssertionError("Unexpected exception raised: " +
                             type(e).__name__)
    else:
        return False


def assert_is_hex_string(string):
    try:
        int(string, 16)
    except Exception as e:
        raise AssertionError(
            "Couldn't interpret %r as hexadecimal; raised: %s" % (string, e))


def assert_is_hash_string(string, length=64):
    if not isinstance(string, str):
        raise AssertionError("Expected a string, got type %r" % type(string))

    if string.startswith("0x"):
        string = string[2:]

    if length and len(string) != length:
        raise AssertionError(
            "String of length %d expected; got %d" % (length, len(string)))

    if not re.match('[abcdef0-9]+$', string):
        raise AssertionError(
            "String %r contains invalid characters for a hash." % string)


def assert_array_result(object_array,
                        to_match,
                        expected,
                        should_not_find=False):
    """
        Pass in array of JSON objects, a dictionary with key/value pairs
        to match against, and another dictionary with expected key/value
        pairs.
        If the should_not_find flag is true, to_match should not be found
        in object_array
        """
    if should_not_find:
        assert_equal(expected, {})
    num_matched = 0
    for item in object_array:
        all_match = True
        for key, value in to_match.items():
            if item[key] != value:
                all_match = False
        if not all_match:
            continue
        elif should_not_find:
            num_matched = num_matched + 1
        for key, value in expected.items():
            if item[key] != value:
                raise AssertionError(
                    "%s : expected %s=%s" % (str(item), str(key), str(value)))
            num_matched = num_matched + 1
    if num_matched == 0 and not should_not_find:
        raise AssertionError("No objects matched %s" % (str(to_match)))
    if num_matched > 0 and should_not_find:
        raise AssertionError("Objects were found %s" % (str(to_match)))


# Utility functions
###################


def check_json_precision():
    """Make sure json library being used does not lose precision converting BTC values"""
    n = Decimal("20000000.00000003")
    satoshis = int(json.loads(json.dumps(float(n))) * 1.0e8)
    if satoshis != 2000000000000003:
        raise RuntimeError("JSON encode/decode loses precision")


def satoshi_round(amount):
    return Decimal(amount).quantize(Decimal('0.00000001'), rounding=ROUND_DOWN)


def wait_until(predicate,
               *,
               attempts=float('inf'),
               timeout=float('inf'),
               lock=None):
    if attempts == float('inf') and timeout == float('inf'):
        timeout = 60
    attempt = 0
    time_end = time.time() + timeout

    while attempt < attempts and time.time() < time_end:
        if lock:
            with lock:
                if predicate():
                    return
        else:
            if predicate():
                return
        attempt += 1
        time.sleep(0.5)

    # Print the cause of the timeout
    predicate_source = inspect.getsourcelines(predicate)
    logger.error("wait_until() failed. Predicate: {}".format(predicate_source))
    if attempt >= attempts:
        raise AssertionError("Predicate {} not true after {} attempts".format(
            predicate_source, attempts))
    elif time.time() >= time_end:
        raise AssertionError("Predicate {} not true after {} seconds".format(
            predicate_source, timeout))
    raise RuntimeError('Unreachable')


# Node functions
################


def initialize_datadir(dirname, n, conf_parameters):
    datadir = get_datadir_path(dirname, n)
    if not os.path.isdir(datadir):
        os.makedirs(datadir)
    with open(
            os.path.join(datadir, "conflux.conf"), 'w', encoding='utf8') as f:
        local_conf = {"port": str(p2p_port(n)),
<<<<<<< HEAD
                      "jsonrpc_local_http_port": str(rpc_port(n)),
                      "jsonrpc_http_port": str(remote_rpc_port(n)),
                      "log_file": "\'{}\'".format(os.path.join(datadir, "conflux.log")),
                      "test_mode": "true",
                      "log_level": "\"trace\"",
                      "storage_cache_size": "200000",
                      "storage_cache_start_size": "200000",
                      "storage_node_map_size": "200000",
                      "start_mining": "false",
                      "p2p_nodes_per_ip": "0",
                      "enable_discovery": "false",
                      "metrics_output_file": "\'{}\'".format(os.path.join(datadir, "metrics.log")),
=======
                        "jsonrpc_local_http_port": str(rpc_port(n)),
                        "jsonrpc_http_port": str(remote_rpc_port(n)),
                        "log_file": "\'{}\'".format(os.path.join(datadir, "conflux.log")),
                        "test_mode": "true",
                        "log_level": "\"trace\"",
                        "storage_cache_size": "200000",
                        "storage_cache_start_size": "200000",
                        "storage_node_map_size": "200000",
                        "start_mining":"false",
                        "subnet_quota": "0",
                        "session_ip_limits": "\"0,0,0,0\"",
                        "enable_discovery": "false",
                        "metrics_output_file": "\'{}\'".format(os.path.join(datadir, "metrics.log")),
                        "metrics_enabled": "true",
>>>>>>> d56d2c55
                      }
        for k in conf_parameters:
            local_conf[k] = conf_parameters[k]
        for k in local_conf:
            f.write("{}={}\n".format(k, local_conf[k]))
        os.makedirs(os.path.join(datadir, 'stderr'), exist_ok=True)
        os.makedirs(os.path.join(datadir, 'stdout'), exist_ok=True)
    return datadir


def get_datadir_path(dirname, n):
    return os.path.join(dirname, "node" + str(n))


def append_config(datadir, options):
    with open(
            os.path.join(datadir, "bitcoin.conf"), 'a', encoding='utf8') as f:
        for option in options:
            f.write(option + "\n")


def get_auth_cookie(datadir):
    user = None
    password = None
    if os.path.isfile(os.path.join(datadir, "bitcoin.conf")):
        with open(
                os.path.join(datadir, "bitcoin.conf"), 'r',
                encoding='utf8') as f:
            for line in f:
                if line.startswith("rpcuser="):
                    assert user is None  # Ensure that there is only one rpcuser line
                    user = line.split("=")[1].strip("\n")
                if line.startswith("rpcpassword="):
                    assert password is None  # Ensure that there is only one rpcpassword line
                    password = line.split("=")[1].strip("\n")
    if os.path.isfile(os.path.join(datadir, "regtest", ".cookie")):
        with open(
                os.path.join(datadir, "regtest", ".cookie"), 'r',
                encoding="ascii") as f:
            userpass = f.read()
            split_userpass = userpass.split(':')
            user = split_userpass[0]
            password = split_userpass[1]
    if user is None or password is None:
        raise ValueError("No RPC credentials")
    return user, password


# If a cookie file exists in the given datadir, delete it.
def delete_cookie_file(datadir):
    if os.path.isfile(os.path.join(datadir, "regtest", ".cookie")):
        logger.debug("Deleting leftover cookie file")
        os.remove(os.path.join(datadir, "regtest", ".cookie"))


def get_bip9_status(node, key):
    info = node.getblockchaininfo()
    return info['bip9_softforks'][key]


def set_node_times(nodes, t):
    for node in nodes:
        node.setmocktime(t)


def disconnect_nodes(nodes, from_connection, node_num):
    try:
        nodes[from_connection].removenode(nodes[node_num].key, get_peer_addr(nodes[node_num]))
        nodes[node_num].removenode(nodes[from_connection].key, get_peer_addr(nodes[from_connection]))
    except JSONRPCException as e:
        # If this node is disconnected between calculating the peer id
        # and issuing the disconnect, don't worry about it.
        # This avoids a race condition if we're mass-disconnecting peers.
        if e.error['code'] != -29:  # RPC_CLIENT_NODE_NOT_CONNECTED
            raise

    # wait to disconnect
    wait_until(
        lambda: [peer for peer in nodes[from_connection].getpeerinfo() if peer["nodeid"] == nodes[node_num].key] == [],
        timeout=5)
    wait_until(
        lambda: [peer for peer in nodes[node_num].getpeerinfo() if peer["nodeid"] == nodes[from_connection].key] == [],
        timeout=5)


def check_handshake(from_connection, target_addr):
    peers = from_connection.getpeerinfo()
    for peer in peers:
        if (peer['addr'].split(":")[0] == target_addr.split(":")[0]) and (peer['caps'] != None):
            return True
    return False


def get_peer_addr(connection):
    return "{}:{}".format(connection.ip, connection.port)


def connect_nodes(nodes, a, node_num):
    from_connection = nodes[a]
    to_connection = nodes[node_num]
    key = nodes[node_num].key
    peer_addr = get_peer_addr(to_connection)
    from_connection.addnode(key, peer_addr)
    # poll until hello handshake complete to avoid race conditions
    # with transaction relaying
    wait_until(lambda: check_handshake(from_connection, peer_addr))


def sync_blocks(rpc_connections, *, wait=1, timeout=60):
    """
    Wait until everybody has the same tip.

    sync_blocks needs to be called with an rpc_connections set that has least
    one node already synced to the latest, stable tip, otherwise there's a
    chance it might return before all nodes are stably synced.
    """
    stop_time = time.time() + timeout
    while time.time() <= stop_time:
        best_hash = [x.getbestblockhash() for x in rpc_connections]
        block_count = [x.getblockcount() for x in rpc_connections]
        if best_hash.count(best_hash[0]) == len(rpc_connections) and block_count.count(block_count[0]) == len(
                rpc_connections):
            return
        time.sleep(wait)
    raise AssertionError("Block sync timed out:{}".format("".join(
        "\n  {!r}".format(b) for b in best_hash + block_count)))


def sync_mempools(rpc_connections, *, wait=1, timeout=60,
                  flush_scheduler=True):
    """
    Wait until everybody has the same transactions in their memory
    pools
    """
    stop_time = time.time() + timeout
    while time.time() <= stop_time:
        pool = [set(r.getrawmempool()) for r in rpc_connections]
        if pool.count(pool[0]) == len(rpc_connections):
            if flush_scheduler:
                for r in rpc_connections:
                    r.syncwithvalidationinterfacequeue()
            return
        time.sleep(wait)
    raise AssertionError("Mempool sync timed out:{}".format("".join(
        "\n  {!r}".format(m) for m in pool)))


def wait_for_block_count(node, count, timeout=10):
    wait_until(lambda: node.getblockcount() >= count, timeout=timeout)


class WaitHandler:
    def __init__(self, node, msgid, func=None):
        self.keep_wait = True
        self.node = node
        self.msgid = msgid

        def on_message(obj, msg):
            if func is not None:
                func(obj, msg)
            self.keep_wait = False

        node.set_callback(msgid, on_message)

    def wait(self, timeout=10):
        wait_until(lambda: not self.keep_wait, timeout=timeout)
        self.node.reset_callback(self.msgid)


# RPC/P2P connection constants and functions
############################################

# The maximum number of nodes a single test can spawn
MAX_NODES = 100
# Don't assign rpc or p2p ports lower than this
PORT_MIN = 11000
# The number of ports to "reserve" for p2p and rpc, each
PORT_RANGE = 5000


class PortSeed:
    # Must be initialized with a unique integer for each process
    n = None


def get_rpc_proxy(url, node_number, timeout=CONFLUX_RPC_WAIT_TIMEOUT, coveragedir=None):
    """
    Args:
        url (str): URL of the RPC server to call
        node_number (int): the node number (or id) that this calls to

    Kwargs:
        timeout (int): HTTP timeout in seconds

    Returns:
        AuthServiceProxy. convenience object for making RPC calls.

    """
    proxy_kwargs = {}
    if timeout is not None:
        proxy_kwargs['timeout'] = timeout

    proxy = AuthServiceProxy(url, **proxy_kwargs)
    proxy.url = url  # store URL on proxy for info

    coverage_logfile = coverage.get_filename(
        coveragedir, node_number) if coveragedir else None

    return coverage.AuthServiceProxyWrapper(proxy, coverage_logfile)


def p2p_port(n):
    assert (n <= MAX_NODES)
    return PORT_MIN + n + (MAX_NODES * PortSeed.n) % (
            PORT_RANGE - 1 - MAX_NODES)


def rpc_port(n):
    return PORT_MIN + PORT_RANGE + n * 2 + (MAX_NODES * PortSeed.n) % (
            PORT_RANGE - 1 - MAX_NODES)


def remote_rpc_port(n):
    return rpc_port(n) + 1


def rpc_url(i, rpchost=None, rpcport=None):
    if rpchost is None:
        # Do not use localhost because our test environment doesn't support
        # IPv6 however the python http library assumes that.
        rpchost = "127.0.0.1"
    if rpcport is None:
        rpcport = rpc_port(i)
    return "http://%s:%d" % (rpchost, int(rpcport))


def get_ip_address():
    return [int(i) for i in socket.gethostbyname(socket.gethostname()).split('.')]


def checktx(node, tx_hash):
    return node.gettransactionreceipt(tx_hash) is not None


def connect_sample_nodes(nodes, log, sample=3, latency_min=0, latency_max=300, timeout=30):
    print("nodes=", nodes)
    print("sample=", sample)
    peer = [[] for _ in nodes]
    latencies = [{} for _ in nodes]
    threads = []
    num_nodes = len(nodes)
    sample = min(num_nodes - 1, sample)

    for i in range(num_nodes):
        # make sure all nodes are reachable
        next = (i + 1) % num_nodes
        peer[i].append(next)
        lat = random.randint(latency_min, latency_max)
        latencies[i][next] = lat
        latencies[next][i] = lat

        for _ in range(sample - 1):
            while True:
                p = random.randint(0, num_nodes - 1)
                if p not in peer[i] and not p == i:
                    peer[i].append(p)
                    lat = random.randint(latency_min, latency_max)
                    latencies[i][p] = lat
                    latencies[p][i] = lat
                    break

    for i in range(num_nodes):
        t = ConnectThread(nodes, i, peer[i], latencies, log, min_peers=sample)
        t.start()
        threads.append(t)

    for t in threads:
        t.join(timeout)
        assert not t.is_alive(), "Node[{}] connect to other nodes timeout in {} seconds".format(t.a, timeout)
        assert not t.failed, "connect_sample_nodes failed."


class ConnectThread(threading.Thread):
    def __init__(self, nodes, a, peers, latencies, log, min_peers=3, daemon=True):
        threading.Thread.__init__(self, daemon=daemon)
        self.nodes = nodes
        self.a = a
        self.peers = peers
        self.latencies = latencies
        self.log = log
        self.min_peers = min_peers
        self.failed = False

    def run(self):
        try:
            while True:
                for i in range(len(self.peers)):
                    p = self.peers[i]
                    connect_nodes(self.nodes, self.a, p)
                for p in self.latencies[self.a]:
                    self.nodes[self.a].addlatency(self.nodes[p].key, self.latencies[self.a][p])
                if len(self.nodes[self.a].getpeerinfo()) >= self.min_peers:
                    break
                else:
                    time.sleep(1)
        except Exception as e:
            node = self.nodes[self.a]
            self.log.error(
                "Node " + str(self.a) + " fails to be connected to " + str(self.peers) + ", ip={}, index={}".format(
                    node.ip, node.index))
            self.log.error(e)
            self.failed = True<|MERGE_RESOLUTION|>--- conflicted
+++ resolved
@@ -1,15 +1,18 @@
 #!/usr/bin/env python3
+from base64 import b64encode
+from binascii import hexlify, unhexlify
+from decimal import Decimal, ROUND_DOWN
+import hashlib
 import inspect
 import json
 import logging
 import os
 import random
 import re
+from subprocess import CalledProcessError
+import time
 import socket
 import threading
-import time
-from decimal import Decimal, ROUND_DOWN
-from subprocess import CalledProcessError
 
 from . import coverage
 from .authproxy import AuthServiceProxy, JSONRPCException
@@ -257,20 +260,6 @@
     with open(
             os.path.join(datadir, "conflux.conf"), 'w', encoding='utf8') as f:
         local_conf = {"port": str(p2p_port(n)),
-<<<<<<< HEAD
-                      "jsonrpc_local_http_port": str(rpc_port(n)),
-                      "jsonrpc_http_port": str(remote_rpc_port(n)),
-                      "log_file": "\'{}\'".format(os.path.join(datadir, "conflux.log")),
-                      "test_mode": "true",
-                      "log_level": "\"trace\"",
-                      "storage_cache_size": "200000",
-                      "storage_cache_start_size": "200000",
-                      "storage_node_map_size": "200000",
-                      "start_mining": "false",
-                      "p2p_nodes_per_ip": "0",
-                      "enable_discovery": "false",
-                      "metrics_output_file": "\'{}\'".format(os.path.join(datadir, "metrics.log")),
-=======
                         "jsonrpc_local_http_port": str(rpc_port(n)),
                         "jsonrpc_http_port": str(remote_rpc_port(n)),
                         "log_file": "\'{}\'".format(os.path.join(datadir, "conflux.log")),
@@ -285,7 +274,6 @@
                         "enable_discovery": "false",
                         "metrics_output_file": "\'{}\'".format(os.path.join(datadir, "metrics.log")),
                         "metrics_enabled": "true",
->>>>>>> d56d2c55
                       }
         for k in conf_parameters:
             local_conf[k] = conf_parameters[k]
