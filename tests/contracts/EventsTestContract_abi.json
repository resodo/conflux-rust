--- conflicted
+++ resolved
@@ -1,15 +1,6 @@
 [
-<<<<<<< HEAD
   {
-    "constant": false,
-    "inputs": [],
-    "name": "foo",
-    "outputs": [],
-    "payable": false,
-    "stateMutability": "nonpayable",
-    "type": "function"
-  },
-  {
+
     "inputs": [],
     "payable": false,
     "stateMutability": "nonpayable",
@@ -20,11 +11,18 @@
     "inputs": [
       {
         "indexed": true,
-        "name": "by",
+        "internalType": "address",
+				"name": "by",
         "type": "address"
-      }
-    ],
-    "name": "Constructed",
+      },
+    {
+    "indexed": true,
+				"internalType": "uint32",
+				"name": "num",
+				"type": "uint32"
+			}
+		],
+		"name": "Called",
     "type": "event"
   },
   {
@@ -32,63 +30,20 @@
     "inputs": [
       {
         "indexed": true,
-        "name": "by",
+        "internalType": "address",
+				"name": "by",
         "type": "address"
       },
       {
-        "indexed": true,
-        "name": "num",
-        "type": "uint32"
+        "indexed": false,
+				"internalType": "address",
+        "name": "data",
+        "type": "address"
       }
     ],
-    "name": "Called",
+    "name": "Constructed",
     "type": "event"
-  }
-=======
-	{
-		"inputs": [],
-		"payable": false,
-		"stateMutability": "nonpayable",
-		"type": "constructor"
-	},
-	{
-		"anonymous": false,
-		"inputs": [
-			{
-				"indexed": true,
-				"internalType": "address",
-				"name": "by",
-				"type": "address"
-			},
-			{
-				"indexed": true,
-				"internalType": "uint32",
-				"name": "num",
-				"type": "uint32"
-			}
-		],
-		"name": "Called",
-		"type": "event"
-	},
-	{
-		"anonymous": false,
-		"inputs": [
-			{
-				"indexed": true,
-				"internalType": "address",
-				"name": "by",
-				"type": "address"
-			},
-			{
-				"indexed": false,
-				"internalType": "address",
-				"name": "data",
-				"type": "address"
-			}
-		],
-		"name": "Constructed",
-		"type": "event"
-	},
+  },
 	{
 		"constant": false,
 		"inputs": [],
@@ -98,5 +53,4 @@
 		"stateMutability": "nonpayable",
 		"type": "function"
 	}
->>>>>>> 515d4217
 ]