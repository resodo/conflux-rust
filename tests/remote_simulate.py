--- conflicted
+++ resolved
@@ -12,14 +12,11 @@
 from test_framework.mininode import *
 from test_framework.test_framework import ConfluxTestFramework
 from test_framework.util import *
-<<<<<<< HEAD
-
-=======
 from scripts.stat_latency_map_reduce import Statistics
 from scripts.exp_latency import pscp, pssh, kill_remote_conflux
 import csv
 import os
->>>>>>> 5e1ebdff
+
 
 class RemoteSimulate(ConfluxTestFramework):
     def set_test_params(self):
@@ -99,14 +96,7 @@
             "--txgen-account-count", dest="txgen_account_count", default=1000, type=int
         )
         parser.add_argument(
-<<<<<<< HEAD
-            "--tx-pool-size", dest="tx_pool_size", default=500000, type=int
-=======
-            "--tx-pool-size",
-            dest="tx_pool_size",
-            default=1000000,
-            type=int,
->>>>>>> 5e1ebdff
+            "--tx-pool-size", dest="tx_pool_size", default=1000000, type=int
         )
         parser.add_argument(
             "--genesis-secrets",
@@ -144,7 +134,6 @@
         target_memory = 16
 
         # storage
-<<<<<<< HEAD
         self.conf_parameters["ledger_cache_size"] = str(
             2000 // target_memory * self.options.storage_memory_mb
         )
@@ -152,27 +141,18 @@
             128 // target_memory * self.options.storage_memory_mb
         )
         self.conf_parameters["storage_cache_start_size"] = str(
-            1000000 // target_memory * self.options.storage_memory_mb
+            10000000 // target_memory * self.options.storage_memory_mb
         )
         self.conf_parameters["storage_cache_size"] = str(
             20000000 // target_memory * self.options.storage_memory_mb
         )
         # self.conf_parameters["storage_cache_size"] = "200000"
         self.conf_parameters["storage_idle_size"] = str(
-            200000 // target_memory * self.options.storage_memory_mb
+            2000000 // target_memory * self.options.storage_memory_mb
         )
         self.conf_parameters["storage_node_map_size"] = str(
             80000000 // target_memory * self.options.storage_memory_mb
         )
-=======
-        self.conf_parameters["ledger_cache_size"] = str(2000 // target_memory * self.options.storage_memory_mb)
-        self.conf_parameters["db_cache_size"] = str(128 // target_memory * self.options.storage_memory_mb)
-        self.conf_parameters["storage_cache_start_size"] = str(10000000 // target_memory * self.options.storage_memory_mb)
-        self.conf_parameters["storage_cache_size"] = str(20000000 // target_memory * self.options.storage_memory_mb)
-        # self.conf_parameters["storage_cache_size"] = "200000"
-        self.conf_parameters["storage_idle_size"] = str(2000000 // target_memory * self.options.storage_memory_mb)
-        self.conf_parameters["storage_node_map_size"] = str(80000000 // target_memory * self.options.storage_memory_mb)
->>>>>>> 5e1ebdff
 
         # txpool
         self.conf_parameters["tx_pool_size"] = str(
@@ -214,15 +194,10 @@
         )
         self.conf_parameters["send_tx_period_ms"] = str(self.options.send_tx_period_ms)
 
-<<<<<<< HEAD
         # genesis accounts
-        self.conf_parameters["genesis_accounts"] = str(
-            "'{}'".format(self.options.genesis_accounts)
-        )
-=======
-        #genesis accounts
-        self.conf_parameters["genesis_secrets"] = str("\'{}\'".format(self.options.genesis_secrets))
->>>>>>> 5e1ebdff
+        self.conf_parameters["genesis_secrets"] = str(
+            "'{}'".format(self.options.genesis_secrets)
+        )
 
     def stop_nodes(self):
         kill_remote_conflux(self.options.ips_file)
@@ -252,8 +227,7 @@
         cmd_kill_conflux = "killall -9 conflux || echo already killed"
         cmd_cleanup = "rm -rf /tmp/conflux_test_*"
         cmd_setup = "tar zxf conflux_conf.tgz -C /tmp"
-<<<<<<< HEAD
-        cmd_startup = "sh ./remote_start_conflux.sh {} {} {} {} {}&> start_conflux.out".format(
+        cmd_startup = "./remote_start_conflux.sh {} {} {} {} {}&> start_conflux.out".format(
             self.options.tmpdir,
             p2p_port(0),
             self.options.nodes_per_host,
@@ -261,11 +235,6 @@
         )
         cmd = "{}; {} && {} && {}".format(
             cmd_kill_conflux, cmd_cleanup, cmd_setup, cmd_startup
-=======
-        cmd_startup = "./remote_start_conflux.sh {} {} {} {} {}&> start_conflux.out".format(
-            self.options.tmpdir, p2p_port(0), self.options.nodes_per_host, 
-            self.options.bandwidth, str(self.options.flamegraph_enabled).lower()
->>>>>>> 5e1ebdff
         )
         pssh(self.options.ips_file, cmd, 3, "setup and run conflux on remote nodes")
 
@@ -295,31 +264,6 @@
         num_nodes = len(self.nodes)
 
         if self.tx_propagation_enabled:
-<<<<<<< HEAD
-            # Setup balance for each node
-            client = RpcClient(self.nodes[0])
-            with open("./genesis_keypairs.csv") as csv_file:
-                csv_reader = csv.reader(csv_file, delimiter=",")
-                start_time = time.time()
-                for i in range(num_nodes):
-                    counter = 0
-                    addresses = list()
-                    secrets = list()
-                    for row in csv_reader:  # this is equivalent to read next()
-                        addresses.append(row[0])
-                        secrets.append(row[1])
-                        counter = counter + 1
-                        if counter == self.options.txgen_account_count:
-                            client = RpcClient(self.nodes[i])
-                            client.send_usable_genesis_accounts(addresses, secrets)
-                            break
-
-                self.log.info(
-                    "Time spend (s) on setting up genesis accounts: {}".format(
-                        time.time() - start_time
-                    )
-                )
-=======
             #setup usable accounts
 
             start_time = time.time()
@@ -329,7 +273,6 @@
                 client.send_usable_genesis_accounts(current_index)
                 current_index+=self.options.txgen_account_count
             self.log.info("Time spend (s) on setting up genesis accounts: {}".format(time.time()-start_time))
->>>>>>> 5e1ebdff
 
         # setup monitor to report the current block count periodically
         cur_block_count = self.nodes[0].getblockcount()
