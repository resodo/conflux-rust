#!/usr/bin/env python3
from http.client import CannotSendRequest

from conflux.utils import encode_hex, privtoaddr, parse_as_int
from test_framework.block_gen_thread import BlockGenThread
from test_framework.blocktools import create_transaction
from test_framework.mininode import *
from test_framework.test_framework import DefaultConfluxTestFramework
from test_framework.util import *

<<<<<<< HEAD

class P2PTest(DefaultConfluxTestFramework):
=======
class TransactionTest(DefaultConfluxTestFramework):
>>>>>>> d56d2c55
    def run_test(self):
        genesis_key = default_config["GENESIS_PRI_KEY"]
        balance_map = {genesis_key: default_config["TOTAL_COIN"]}
        self.log.info("Initial State: (sk:%d, addr:%s, balance:%d)", bytes_to_int(genesis_key),
                      eth_utils.encode_hex(privtoaddr(genesis_key)), balance_map[genesis_key])
        nonce_map = {genesis_key: 0}

        '''Check if transaction from uncommitted new address can be accepted'''
        tx_n = 5
        receiver_sk = genesis_key
        gas_price = 1
        for i in range(tx_n):
            sender_key = receiver_sk
            value = int((balance_map[sender_key] - ((tx_n - i) * 21000 * gas_price)) * random.random())
            nonce = nonce_map[sender_key]
            receiver_sk, _ = ec_random_keys()
            nonce_map[receiver_sk] = 0
            balance_map[receiver_sk] = value
            tx = create_transaction(pri_key=sender_key, receiver=privtoaddr(receiver_sk), value=value, nonce=nonce,
                                    gas_price=gas_price)
            r = random.randint(0, self.num_nodes - 1)
            self.nodes[r].p2p.send_protocol_msg(Transactions(transactions=[tx]))
            nonce_map[sender_key] = nonce + 1
            balance_map[sender_key] -= value + gas_price * 21000
            self.log.debug("New tx %s: %s send value %d to %s, sender balance:%d, receiver balance:%d",
                           encode_hex(tx.hash), eth_utils.encode_hex(privtoaddr(sender_key))[-4:],
                           value, eth_utils.encode_hex(privtoaddr(receiver_sk))[-4:], balance_map[sender_key],
                           balance_map[receiver_sk])
            self.log.debug("Send Transaction %s to node %d", encode_hex(tx.hash), r)
            time.sleep(random.random() / 100)
        block_gen_thread = BlockGenThread(self.nodes, self.log, interval_base=0.2)
        block_gen_thread.start()
        for k in balance_map:
            self.log.info("Check account sk:%s addr:%s", bytes_to_int(k), eth_utils.encode_hex(privtoaddr(k)))
            wait_until(lambda: self.check_account(k, balance_map))
        self.log.info("Pass 1")

        '''Test Random Transactions'''
        all_txs = []
        tx_n = 1000
        self.log.info("start to generate %d transactions with about %d seconds", tx_n, tx_n / 100 / 2)
        for i in range(tx_n):
            sender_key = random.choice(list(balance_map))
            nonce = nonce_map[sender_key]
            data = b''
            rand_n = random.random()
            gas = 21000
            if rand_n < 0.1 and balance_map[sender_key] > 21000 * 4 * tx_n:
                value = int(balance_map[sender_key] * 0.5)
                receiver_sk, _ = ec_random_keys()
                receiver = privtoaddr(receiver_sk)
                nonce_map[receiver_sk] = 0
                balance_map[receiver_sk] = value
            elif rand_n > 0.9 and balance_map[sender_key] > 21000 * 4 * tx_n:
                value = 0
                receiver = b''
                data = bytes(
                    [96, 128, 96, 64, 82, 52, 128, 21, 97, 0, 16, 87, 96, 0, 128, 253, 91, 80, 96, 5, 96, 0, 129, 144,
                     85, 80, 96, 230, 128, 97, 0, 39, 96, 0, 57, 96, 0, 243, 254, 96, 128, 96, 64, 82, 96, 4, 54, 16,
                     96, 67, 87, 96, 0, 53, 124, 1, 0, 0, 0, 0, 0, 0, 0, 0, 0, 0, 0, 0, 0, 0, 0, 0, 0, 0, 0, 0, 0, 0, 0,
                     0, 0, 0, 0, 0, 144, 4, 128, 99, 96, 254, 71, 177, 20, 96, 72, 87, 128, 99, 109, 76, 230, 60, 20,
                     96, 127, 87, 91, 96, 0, 128, 253, 91, 52, 128, 21, 96, 83, 87, 96, 0, 128, 253, 91, 80, 96, 125,
                     96, 4, 128, 54, 3, 96, 32, 129, 16, 21, 96, 104, 87, 96, 0, 128, 253, 91, 129, 1, 144, 128, 128,
                     53, 144, 96, 32, 1, 144, 146, 145, 144, 80, 80, 80, 96, 167, 86, 91, 0, 91, 52, 128, 21, 96, 138,
                     87, 96, 0, 128, 253, 91, 80, 96, 145, 96, 177, 86, 91, 96, 64, 81, 128, 130, 129, 82, 96, 32, 1,
                     145, 80, 80, 96, 64, 81, 128, 145, 3, 144, 243, 91, 128, 96, 0, 129, 144, 85, 80, 80, 86, 91, 96,
                     0, 128, 84, 144, 80, 144, 86, 254, 161, 101, 98, 122, 122, 114, 48, 88, 32, 181, 24, 13, 149, 253,
                     195, 129, 48, 40, 237, 71, 246, 44, 124, 223, 112, 139, 118, 192, 219, 9, 64, 67, 245, 51, 180, 42,
                     67, 13, 49, 62, 21, 0, 41])
                gas = 10000000
            else:
                value = 1
                receiver_sk = random.choice(list(balance_map))
                receiver = privtoaddr(receiver_sk)
                balance_map[receiver_sk] += value
            # not enough transaction fee (gas_price * gas_limit) should not happen for now
            assert balance_map[sender_key] >= value + gas_price * 21000
            tx = create_transaction(pri_key=sender_key, receiver=receiver, value=value, nonce=nonce,
                                    gas_price=gas_price, data=data, gas=gas)
            r = random.randint(0, self.num_nodes - 1)
            self.nodes[r].p2p.send_protocol_msg(Transactions(transactions=[tx]))
            all_txs.append(tx)
            nonce_map[sender_key] = nonce + 1
            balance_map[sender_key] -= value + gas_price * gas
            self.log.debug("New tx %s: %s send value %d to %s, sender balance:%d, receiver balance:%d nonce:%d",
                           encode_hex(tx.hash), eth_utils.encode_hex(privtoaddr(sender_key))[-4:],
                           value, eth_utils.encode_hex(privtoaddr(receiver_sk))[-4:], balance_map[sender_key],
                           balance_map[receiver_sk], nonce)
            self.log.debug("Send Transaction %s to node %d", encode_hex(tx.hash), r)
            time.sleep(random.random() / 100)
        for k in balance_map:
            self.log.info("Account %s with balance:%s", bytes_to_int(k), balance_map[k])
        for tx in all_txs:
            self.log.debug("Wait for tx to confirm %s", tx.hash_hex())
            for i in range(3):
                try:
                    retry = True
                    while retry:
                        try:
                            wait_until(lambda: checktx(self.nodes[0], tx.hash_hex()), timeout=120)
                            retry = False
                        except CannotSendRequest:
                            time.sleep(0.01)
                    break
                except AssertionError as _:
                    self.nodes[0].p2p.send_protocol_msg(Transactions(transactions=[tx]))
                if i == 2:
                    raise AssertionError("Tx {} not confirmed after 30 seconds".format(tx.hash_hex()))

        for k in balance_map:
            self.log.info("Check account sk:%s addr:%s", bytes_to_int(k), eth_utils.encode_hex(privtoaddr(k)))
            wait_until(lambda: self.check_account(k, balance_map))
        block_gen_thread.stop()
        block_gen_thread.join()
        sync_blocks(self.nodes)
        self.log.info("Pass")

    def check_account(self, k, balance_map):
        addr = eth_utils.encode_hex(privtoaddr(k))
        try:
            balance = parse_as_int(self.nodes[0].cfx_getBalance(addr))
        except Exception as e:
            self.log.info("Fail to get balance, error=%s", str(e))
            return False
        if balance == balance_map[k]:
            return True
        else:
            self.log.info("Remote balance:%d, local balance:%d", balance, balance_map[k])
            time.sleep(1)
            return False


if __name__ == "__main__":
    TransactionTest().main()<|MERGE_RESOLUTION|>--- conflicted
+++ resolved
@@ -1,19 +1,18 @@
 #!/usr/bin/env python3
 from http.client import CannotSendRequest
 
-from conflux.utils import encode_hex, privtoaddr, parse_as_int
+from eth_utils import decode_hex
+from rlp.sedes import Binary, BigEndianInt
+
+from conflux import utils
+from conflux.utils import encode_hex, bytes_to_int, privtoaddr, parse_as_int
 from test_framework.block_gen_thread import BlockGenThread
-from test_framework.blocktools import create_transaction
+from test_framework.blocktools import create_block, create_transaction
+from test_framework.test_framework import DefaultConfluxTestFramework
 from test_framework.mininode import *
-from test_framework.test_framework import DefaultConfluxTestFramework
 from test_framework.util import *
 
-<<<<<<< HEAD
-
-class P2PTest(DefaultConfluxTestFramework):
-=======
 class TransactionTest(DefaultConfluxTestFramework):
->>>>>>> d56d2c55
     def run_test(self):
         genesis_key = default_config["GENESIS_PRI_KEY"]
         balance_map = {genesis_key: default_config["TOTAL_COIN"]}
@@ -38,10 +37,8 @@
             self.nodes[r].p2p.send_protocol_msg(Transactions(transactions=[tx]))
             nonce_map[sender_key] = nonce + 1
             balance_map[sender_key] -= value + gas_price * 21000
-            self.log.debug("New tx %s: %s send value %d to %s, sender balance:%d, receiver balance:%d",
-                           encode_hex(tx.hash), eth_utils.encode_hex(privtoaddr(sender_key))[-4:],
-                           value, eth_utils.encode_hex(privtoaddr(receiver_sk))[-4:], balance_map[sender_key],
-                           balance_map[receiver_sk])
+            self.log.debug("New tx %s: %s send value %d to %s, sender balance:%d, receiver balance:%d", encode_hex(tx.hash), eth_utils.encode_hex(privtoaddr(sender_key))[-4:],
+                           value, eth_utils.encode_hex(privtoaddr(receiver_sk))[-4:], balance_map[sender_key], balance_map[receiver_sk])
             self.log.debug("Send Transaction %s to node %d", encode_hex(tx.hash), r)
             time.sleep(random.random() / 100)
         block_gen_thread = BlockGenThread(self.nodes, self.log, interval_base=0.2)
@@ -54,7 +51,7 @@
         '''Test Random Transactions'''
         all_txs = []
         tx_n = 1000
-        self.log.info("start to generate %d transactions with about %d seconds", tx_n, tx_n / 100 / 2)
+        self.log.info("start to generate %d transactions with about %d seconds", tx_n, tx_n/100/2)
         for i in range(tx_n):
             sender_key = random.choice(list(balance_map))
             nonce = nonce_map[sender_key]
@@ -70,19 +67,7 @@
             elif rand_n > 0.9 and balance_map[sender_key] > 21000 * 4 * tx_n:
                 value = 0
                 receiver = b''
-                data = bytes(
-                    [96, 128, 96, 64, 82, 52, 128, 21, 97, 0, 16, 87, 96, 0, 128, 253, 91, 80, 96, 5, 96, 0, 129, 144,
-                     85, 80, 96, 230, 128, 97, 0, 39, 96, 0, 57, 96, 0, 243, 254, 96, 128, 96, 64, 82, 96, 4, 54, 16,
-                     96, 67, 87, 96, 0, 53, 124, 1, 0, 0, 0, 0, 0, 0, 0, 0, 0, 0, 0, 0, 0, 0, 0, 0, 0, 0, 0, 0, 0, 0, 0,
-                     0, 0, 0, 0, 0, 144, 4, 128, 99, 96, 254, 71, 177, 20, 96, 72, 87, 128, 99, 109, 76, 230, 60, 20,
-                     96, 127, 87, 91, 96, 0, 128, 253, 91, 52, 128, 21, 96, 83, 87, 96, 0, 128, 253, 91, 80, 96, 125,
-                     96, 4, 128, 54, 3, 96, 32, 129, 16, 21, 96, 104, 87, 96, 0, 128, 253, 91, 129, 1, 144, 128, 128,
-                     53, 144, 96, 32, 1, 144, 146, 145, 144, 80, 80, 80, 96, 167, 86, 91, 0, 91, 52, 128, 21, 96, 138,
-                     87, 96, 0, 128, 253, 91, 80, 96, 145, 96, 177, 86, 91, 96, 64, 81, 128, 130, 129, 82, 96, 32, 1,
-                     145, 80, 80, 96, 64, 81, 128, 145, 3, 144, 243, 91, 128, 96, 0, 129, 144, 85, 80, 80, 86, 91, 96,
-                     0, 128, 84, 144, 80, 144, 86, 254, 161, 101, 98, 122, 122, 114, 48, 88, 32, 181, 24, 13, 149, 253,
-                     195, 129, 48, 40, 237, 71, 246, 44, 124, 223, 112, 139, 118, 192, 219, 9, 64, 67, 245, 51, 180, 42,
-                     67, 13, 49, 62, 21, 0, 41])
+                data = bytes([96, 128, 96, 64, 82, 52, 128, 21, 97, 0, 16, 87, 96, 0, 128, 253, 91, 80, 96, 5, 96, 0, 129, 144, 85, 80, 96, 230, 128, 97, 0, 39, 96, 0, 57, 96, 0, 243, 254, 96, 128, 96, 64, 82, 96, 4, 54, 16, 96, 67, 87, 96, 0, 53, 124, 1, 0, 0, 0, 0, 0, 0, 0, 0, 0, 0, 0, 0, 0, 0, 0, 0, 0, 0, 0, 0, 0, 0, 0, 0, 0, 0, 0, 0, 144, 4, 128, 99, 96, 254, 71, 177, 20, 96, 72, 87, 128, 99, 109, 76, 230, 60, 20, 96, 127, 87, 91, 96, 0, 128, 253, 91, 52, 128, 21, 96, 83, 87, 96, 0, 128, 253, 91, 80, 96, 125, 96, 4, 128, 54, 3, 96, 32, 129, 16, 21, 96, 104, 87, 96, 0, 128, 253, 91, 129, 1, 144, 128, 128, 53, 144, 96, 32, 1, 144, 146, 145, 144, 80, 80, 80, 96, 167, 86, 91, 0, 91, 52, 128, 21, 96, 138, 87, 96, 0, 128, 253, 91, 80, 96, 145, 96, 177, 86, 91, 96, 64, 81, 128, 130, 129, 82, 96, 32, 1, 145, 80, 80, 96, 64, 81, 128, 145, 3, 144, 243, 91, 128, 96, 0, 129, 144, 85, 80, 80, 86, 91, 96, 0, 128, 84, 144, 80, 144, 86, 254, 161, 101, 98, 122, 122, 114, 48, 88, 32, 181, 24, 13, 149, 253, 195, 129, 48, 40, 237, 71, 246, 44, 124, 223, 112, 139, 118, 192, 219, 9, 64, 67, 245, 51, 180, 42, 67, 13, 49, 62, 21, 0, 41])
                 gas = 10000000
             else:
                 value = 1
@@ -98,10 +83,8 @@
             all_txs.append(tx)
             nonce_map[sender_key] = nonce + 1
             balance_map[sender_key] -= value + gas_price * gas
-            self.log.debug("New tx %s: %s send value %d to %s, sender balance:%d, receiver balance:%d nonce:%d",
-                           encode_hex(tx.hash), eth_utils.encode_hex(privtoaddr(sender_key))[-4:],
-                           value, eth_utils.encode_hex(privtoaddr(receiver_sk))[-4:], balance_map[sender_key],
-                           balance_map[receiver_sk], nonce)
+            self.log.debug("New tx %s: %s send value %d to %s, sender balance:%d, receiver balance:%d nonce:%d", encode_hex(tx.hash), eth_utils.encode_hex(privtoaddr(sender_key))[-4:],
+                          value, eth_utils.encode_hex(privtoaddr(receiver_sk))[-4:], balance_map[sender_key], balance_map[receiver_sk], nonce)
             self.log.debug("Send Transaction %s to node %d", encode_hex(tx.hash), r)
             time.sleep(random.random() / 100)
         for k in balance_map:
