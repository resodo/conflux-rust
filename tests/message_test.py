--- conflicted
+++ resolved
@@ -94,15 +94,5 @@
         p2p.send_packet(PACKET_PROTOCOL, b"")
         wait_until(lambda: p2p.state != "connected", timeout=3)
 
-<<<<<<< HEAD
-        # legel payload
-        p2p = start_p2p_connection([self.nodes[0]])[0]
-        p2p.send_packet(PACKET_PING, b"")
-        p2p.send_packet(PACKET_PONG, b"")
-        wait_until(lambda: p2p.state == "connected", timeout=3)
-
-
-=======
->>>>>>> 475a4d0b
 if __name__ == "__main__":
     MessageTest().main()