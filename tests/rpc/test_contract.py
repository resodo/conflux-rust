--- conflicted
+++ resolved
@@ -1,23 +1,17 @@
 import sys
-<<<<<<< HEAD
 
-=======
 import os
->>>>>>> 515d4217
 sys.path.append("..")
 
 import eth_utils
 from conflux.config import default_config
 from conflux.rpc import RpcClient
-<<<<<<< HEAD
 from test_framework.util import assert_equal
 
-=======
 from conflux.utils import privtoaddr, int_to_hex
 from test_framework.util import assert_equal, assert_is_hash_string
 from web3 import Web3
 from easysolc import Solc
->>>>>>> 515d4217
 
 class TestContract(RpcClient):
     def _deposit(self):
