--- conflicted
+++ resolved
@@ -223,13 +223,8 @@
         bc = self.rpc.get_balance(contractAddr)
         assert_equal(bc, cost)
 
-<<<<<<< HEAD
         # interact with withdraw
-        data = contract.functions.withdraw(self.sender_checksum).buildTransaction(self.tx_conf)["data"];
-=======
-        #interact with withdraw
         data = contract.functions.withdraw(self.sender_checksum).buildTransaction(self.tx_conf)["data"]
->>>>>>> 515d4217
         result = self.call_contract(self.sender, self.priv_key, contractAddr, data, 0)
         b2 = self.rpc.get_balance(self.sender)
         bc = self.rpc.get_balance(contractAddr)
@@ -408,13 +403,8 @@
         assert (int(result, 0) == 0)
         data = contract.functions.balanceOf(Web3.toChecksumAddress(self.pub[1])).buildTransaction(self.tx_conf)["data"]
         result = self.rpc.call(contractAddr, data)
-<<<<<<< HEAD
         assert (int(result, 0) == 50000)
-        data = contract.functions.totalSupply().buildTransaction(self.tx_conf)["data"];
-=======
-        assert(int(result, 0) == 50000)
         data = contract.functions.totalSupply().buildTransaction(self.tx_conf)["data"]
->>>>>>> 515d4217
         result = self.rpc.call(contractAddr, data)
         assert (int(result, 0) == 50000)
 
@@ -542,20 +532,6 @@
         self.pub = []
         self.pri = []
         self.rpc = RpcClient(self.nodes[0])
-<<<<<<< HEAD
-        for i in range(10):
-            priv_key = random.randint(0, 2 ** 256).to_bytes(32, "big")
-            pub_key = encode_hex_0x(privtoaddr(priv_key))
-            self.pub.append(pub_key)
-            self.pri.append(priv_key)
-            transaction = self.rpc.new_tx(sender=self.sender, receiver=pub_key, value=10000000000,
-                                          priv_key=self.priv_key)
-            result = self.rpc.send_tx(transaction, True)
-        nonce = 0
-        gas = 50000000
-        gas_price = 10
-        self.tx_conf = {"from": self.sender, "gas": int_to_hex(gas), "gasPrice": int_to_hex(gas_price), "chainId": 0}
-=======
         gas = 50000000
         gas_price = 10
 
@@ -571,14 +547,14 @@
             pub_key = encode_hex_0x(privtoaddr(priv_key))
             self.pub.append(pub_key)
             self.pri.append(priv_key)
-            transaction = self.rpc.new_tx(sender=self.sender, receiver=pub_key, value=1000000 * 10 ** 18, priv_key=self.priv_key)
-            self.rpc.send_tx(transaction, True)
+            transaction = self.rpc.new_tx(sender=self.sender, receiver=pub_key, value=1000000 * 10 ** 18,
+                                          priv_key=self.priv_key)
+             self.rpc.send_tx(transaction, True)
             # deposit 10000 tokens
             tx_data = decode_hex(staking_contract.functions.deposit(10000 * 10 ** 18).buildTransaction(self.tx_conf)["data"])
             tx = self.rpc.new_tx(value=0, sender=pub_key, receiver=self.tx_conf["to"], gas=gas, data=tx_data, priv_key=priv_key)
             self.rpc.send_tx(tx)
-        self.tx_conf = {"from":self.sender, "gas":int_to_hex(gas), "gasPrice":int_to_hex(gas_price), "chainId":0}
->>>>>>> 515d4217
+        self.tx_conf = {"from": self.sender, "gas": int_to_hex(gas), "gasPrice": int_to_hex(gas_price), "chainId": 0}
         self.filter = Filter(from_epoch="earliest", to_epoch="latest_mined")
         self.testEventContract()
         self.tx_conf = {"from": self.sender, "gas": int_to_hex(gas), "gasPrice": int_to_hex(gas_price), "chainId": 0}
