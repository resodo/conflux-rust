--- conflicted
+++ resolved
@@ -43,13 +43,9 @@
             if random.random() <= 0.01:
                 self.log.info("stop %s", chosen_peer)
                 self.stop_node(chosen_peer)
-<<<<<<< HEAD
                 self.start_node(
-                    chosen_peer, wait_time=30, phase_to_wait=("NormalSyncPhase")
+                    chosen_peer, wait_time=120, phase_to_wait=("NormalSyncPhase")
                 )
-=======
-                self.start_node(chosen_peer, wait_time=120, phase_to_wait=("NormalSyncPhase"))
->>>>>>> 475a4d0b
             self.log.debug("%d try to generate", chosen_peer)
             block_hash = RpcClient(self.nodes[chosen_peer]).generate_block(1000)
             self.log.info("%d generate block %s", chosen_peer, block_hash)
