--- conflicted
+++ resolved
@@ -177,16 +177,8 @@
 
         return tx_hash
 
-<<<<<<< HEAD
-    def send_usable_genesis_accounts(self, addresses: list, secrets: list):
-        self.node.cfx_sendUsableGenesisAccounts(
-            eth_utils.encode_hex(rlp.encode(addresses)),
-            eth_utils.encode_hex(rlp.encode(secrets)),
-        )
-=======
     def send_usable_genesis_accounts(self, account_start_index:int):
         self.node.test_sendUsableGenesisAccounts(account_start_index)
->>>>>>> 5e1ebdff
 
     def wait_for_receipt(
         self, tx_hash: str, num_txs=1, timeout=10, state_before_wait=True
