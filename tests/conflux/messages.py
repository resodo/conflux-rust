--- conflicted
+++ resolved
@@ -204,26 +204,6 @@
         ("nonce", big_endian_int),
     ]
 
-<<<<<<< HEAD
-    def __init__(
-            self,
-            parent_hash=default_config["GENESIS_PREVHASH"],
-            height=0,
-            timestamp=0,
-            author=default_config["GENESIS_COINBASE"],
-            transactions_root=trie.BLANK_ROOT,
-            deferred_state_root=sha3(rlp.encode(trie.state_root())),
-            deferred_receipts_root=trie.BLANK_ROOT,
-            deferred_logs_bloom_hash=default_config["GENESIS_LOGS_BLOOM_HASH"],
-            blame=0,
-            difficulty=default_config["GENESIS_DIFFICULTY"],
-            gas_limit=0,
-            referee_hashes=[],
-            adaptive=0,
-            nonce=0,
-            state_root_with_aux_info=[trie.state_root(), [trie.NULL_ROOT, trie.NULL_ROOT]],
-    ):
-=======
     def __init__(self,
                  parent_hash=default_config['GENESIS_PREVHASH'],
                  height=0,
@@ -239,7 +219,6 @@
                  referee_hashes=[],
                  adaptive=0,
                  nonce=0):
->>>>>>> 515d4217
         # at the beginning of a method, locals() is a dict of all arguments
         fields = {k: v for k, v in locals().items() if k not in ["self", "__class__"]}
         self.block = None
@@ -275,27 +254,17 @@
 
 class BlockHeaderRlpPart(rlp.Serializable):
     fields = [
-<<<<<<< HEAD
         (field, sedes)
         for field, sedes in BlockHeader._meta.fields
-        if field not in ["state_root_with_aux_info"]
-=======
-        (field, sedes) for field, sedes in BlockHeader._meta.fields
->>>>>>> 515d4217
+
     ]
 
 
 class BlockHeaderWithoutNonce(rlp.Serializable):
     fields = [
-<<<<<<< HEAD
         (field, sedes)
         for field, sedes in BlockHeader._meta.fields
-        if field not in ["state_root_with_aux_info", "nonce"]
-=======
-        (field, sedes) for field, sedes in BlockHeader._meta.fields if
-        field not in ["nonce"]
-
->>>>>>> 515d4217
+        if field not in ["nonce"]
     ]
 
 
